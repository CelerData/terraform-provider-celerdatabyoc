package celerdatabyoc

import (
	"context"
	"encoding/json"
	"errors"
	"fmt"
	"log"
	"regexp"
	"strings"
	"terraform-provider-celerdatabyoc/celerdata-sdk/client"
	"terraform-provider-celerdatabyoc/celerdata-sdk/service/cluster"
	"terraform-provider-celerdatabyoc/celerdata-sdk/service/network"
	"terraform-provider-celerdatabyoc/common"
	"time"

	"github.com/google/uuid"
	"github.com/hashicorp/terraform-plugin-sdk/v2/diag"
	"github.com/hashicorp/terraform-plugin-sdk/v2/helper/schema"
	"github.com/hashicorp/terraform-plugin-sdk/v2/helper/validation"
	"google.golang.org/grpc/codes"
	"google.golang.org/grpc/status"
)

const (
	DEFAULT_WAREHOUSE_NAME = "default_warehouse"
	CROSSING_AZ            = "crossing_az"
	SPECIFY_AZ             = "specify_az"
)

// V2 support multi-warehouse
func resourceElasticClusterV2() *schema.Resource {
	return &schema.Resource{
		ReadContext:   resourceElasticClusterV2Read,
		CreateContext: resourceElasticClusterV2Create,
		UpdateContext: resourceElasticClusterV2Update,
		DeleteContext: resourceElasticClusterV2Delete,
		Schema: map[string]*schema.Schema{
			"id": {
				Type:     schema.TypeString,
				Computed: true,
			},
			"csp": {
				Type:     schema.TypeString,
				Required: true,
			},
			"region": {
				Type:     schema.TypeString,
				Required: true,
			},
			"cluster_state": {
				Type:     schema.TypeString,
				Computed: true,
			},
			"cluster_name": {
				Type:         schema.TypeString,
				Required:     true,
				ValidateFunc: validation.StringMatch(regexp.MustCompile(`^[0-9a-zA-Z_-]{1,32}$`), "The cluster name is restricted to a maximum length of 32 characters and can only consist of alphanumeric characters (a-z, A-Z, 0-9), hyphens (-), and underscores (_)."),
			},
			"coordinator_node_size": {
				Type:         schema.TypeString,
				Required:     true,
				ValidateFunc: validation.StringIsNotEmpty,
			},
			"coordinator_node_count": {
				Type:         schema.TypeInt,
				Optional:     true,
				Default:      1,
				ValidateFunc: validation.IntInSlice([]int{1, 3, 5, 7}),
			},
			"coordinator_node_volume_config": {
				Type:     schema.TypeList,
				Optional: true,
				MaxItems: 1,
				Elem: &schema.Resource{
					Schema: map[string]*schema.Schema{
						"vol_size": {
							Type:         schema.TypeInt,
							Required:     true,
							ValidateFunc: validation.IntAtLeast(1),
						},
						"iops": {
							Type:         schema.TypeInt,
							Required:     true,
							ValidateFunc: validation.IntAtLeast(0),
						},
						"throughput": {
							Type:         schema.TypeInt,
							Required:     true,
							ValidateFunc: validation.IntAtLeast(0),
						},
					},
				},
			},
			"custom_ami": {
				Type:     schema.TypeList,
				Optional: true,
				Computed: true,
				MaxItems: 1,
				Elem: &schema.Resource{
					Schema: map[string]*schema.Schema{
						"ami": {
							Type:         schema.TypeString,
							Required:     true,
							ValidateFunc: validation.StringIsNotEmpty,
						},
						"os": {
							Type:         schema.TypeString,
							Required:     true,
							ValidateFunc: validation.StringInSlice([]string{"al2023"}, false),
						},
					},
				},
			},
			"default_warehouse": {
				Type:     schema.TypeList,
				Required: true,
				MinItems: 1,
				MaxItems: 1,
				Elem: &schema.Resource{
					Schema: map[string]*schema.Schema{
						"name": {
							Type:     schema.TypeString,
							Computed: true,
						},
						"compute_node_size": {
							Type:         schema.TypeString,
							Required:     true,
							ValidateFunc: validation.StringIsNotEmpty,
						},
						"compute_node_count": {
							Type:         schema.TypeInt,
							Optional:     true,
							Default:      3,
							ValidateFunc: validation.IntAtLeast(1),
						},
						"distribution_policy": {
							Type:     schema.TypeString,
							Optional: true,
							Default:  CROSSING_AZ,
							ValidateFunc: validation.StringInSlice([]string{
								SPECIFY_AZ,
								CROSSING_AZ,
							}, false),
						},
						"specify_az": {
							Type:     schema.TypeString,
							Optional: true,
						},
						"compute_node_volume_config": {
							Type:     schema.TypeList,
							Optional: true,
							MaxItems: 1,
							Elem: &schema.Resource{
								Schema: map[string]*schema.Schema{
									"vol_number": {
										Description: "Specifies the number of disk. The default value is 2.",
										Type:        schema.TypeInt,
										Optional:    true,
										Default:     2,
										ValidateFunc: func(i interface{}, k string) (warnings []string, errors []error) {
											v, ok := i.(int)
											if !ok {
												errors = append(errors, fmt.Errorf("expected type of %s to be int", k))
												return warnings, errors
											}

											if v < 1 || v > 24 {
												errors = append(errors, fmt.Errorf("%s`s value is invalid. The range of values is: [1,24]", k))
											}

											return warnings, errors
										},
									},
									"vol_size": {
										Description: "Specifies the size of a single disk in GB. The default size for per disk is 100GB.",
										Type:        schema.TypeInt,
										Required:    true,
										ValidateFunc: func(i interface{}, k string) (warnings []string, errors []error) {
											v, ok := i.(int)
											if !ok {
												errors = append(errors, fmt.Errorf("expected type of %s to be int", k))
												return warnings, errors
											}

											m := 16 * 1000
											if v < 1 || v > m {
												errors = append(errors, fmt.Errorf("%s`s value is invalid. The range of values is: [1,%d]", k, m))
											}

											return warnings, errors
										},
									},
									"iops": {
										Type:         schema.TypeInt,
										Required:     true,
										ValidateFunc: validation.IntAtLeast(0),
									},
									"throughput": {
										Type:         schema.TypeInt,
										Required:     true,
										ValidateFunc: validation.IntAtLeast(0),
									},
								},
							},
						},
						"auto_scaling_policy": {
							Type:     schema.TypeString,
							Optional: true,
							ValidateFunc: func(i interface{}, s string) ([]string, []error) {
								err := ValidateAutoScalingPolicyStr(i.(string))
								if err != nil {
									return nil, []error{err}
								}
								return nil, nil
							},
						},
						"compute_node_configs": {
							Type:     schema.TypeMap,
							Optional: true,
							Elem:     &schema.Schema{Type: schema.TypeString},
						},
					},
				},
			},
			"warehouse": {
				Type:     schema.TypeList,
				Optional: true,
				Elem: &schema.Resource{
					Schema: map[string]*schema.Schema{
						"name": {
							Type:     schema.TypeString,
							Required: true,
							ValidateFunc: func(i interface{}, k string) (warnings []string, errors []error) {
								whName := i.(string)
								if len(whName) == 0 {
									errors = append(errors, fmt.Errorf("%s`s value is invalid. Warehouse name can not be empty", k))
								} else if whName == DEFAULT_WAREHOUSE_NAME {
									errors = append(errors, fmt.Errorf("%s`s value is invalid. Normal warehouses can't be named: %s", k, DEFAULT_WAREHOUSE_NAME))
								} else if strings.Contains(whName, "-") {
									errors = append(errors, fmt.Errorf("%s`s value is invalid. Warehouse name can contain '-'", k))
								}
								return warnings, errors
							},
						},
						"compute_node_size": {
							Type:         schema.TypeString,
							Required:     true,
							ValidateFunc: validation.StringIsNotEmpty,
						},
						"compute_node_count": {
							Type:         schema.TypeInt,
							Optional:     true,
							Default:      3,
							ValidateFunc: validation.IntAtLeast(1),
						},
						"distribution_policy": {
							Type:     schema.TypeString,
							Optional: true,
							Default:  CROSSING_AZ,
							ValidateFunc: validation.StringInSlice([]string{
								SPECIFY_AZ,
								CROSSING_AZ,
							}, false),
						},
						"specify_az": {
							Type:     schema.TypeString,
							Optional: true,
						},
						"compute_node_volume_config": {
							Type:     schema.TypeList,
							Optional: true,
							MaxItems: 1,
							Elem: &schema.Resource{
								Schema: map[string]*schema.Schema{
									"vol_number": {
										Description: "Specifies the number of disk. The default value is 2.",
										Type:        schema.TypeInt,
										Optional:    true,
										Default:     2,
										ValidateFunc: func(i interface{}, k string) (warnings []string, errors []error) {
											v, ok := i.(int)
											if !ok {
												errors = append(errors, fmt.Errorf("expected type of %s to be int", k))
												return warnings, errors
											}

											if v < 1 || v > 24 {
												errors = append(errors, fmt.Errorf("%s`s value is invalid. The range of values is: [1,24]", k))
											}

											return warnings, errors
										},
									},
									"vol_size": {
										Description: "Specifies the size of a single disk in GB. The default size for per disk is 100GB.",
										Type:        schema.TypeInt,
										Required:    true,
										ValidateFunc: func(i interface{}, k string) (warnings []string, errors []error) {
											v, ok := i.(int)
											if !ok {
												errors = append(errors, fmt.Errorf("expected type of %s to be int", k))
												return warnings, errors
											}

											m := 16 * 1000
											if v < 1 || v > m {
												errors = append(errors, fmt.Errorf("%s`s value is invalid. The range of values is: [1,%d]", k, m))
											}

											return warnings, errors
										},
									},
									"iops": {
										Type:         schema.TypeInt,
										Required:     true,
										ValidateFunc: validation.IntAtLeast(0),
									},
									"throughput": {
										Type:         schema.TypeInt,
										Required:     true,
										ValidateFunc: validation.IntAtLeast(0),
									},
								},
							},
						},
						"idle_suspend_interval": {
							Type:        schema.TypeInt,
							Description: "Specifies the amount of time (in minutes) during which a warehouse can stay idle. After the specified time period elapses, the warehouse will be automatically suspended.",
							Optional:    true,
							Default:     0,
							ValidateFunc: func(i interface{}, k string) (warnings []string, errors []error) {
								v, ok := i.(int)
								if !ok {
									errors = append(errors, fmt.Errorf("expected type of %s to be int", k))
									return warnings, errors
								}

								if v != 0 {
									if v < 15 || v > 999999 {
										errors = append(errors, fmt.Errorf("the %s range should be [15,999999]", k))
										return warnings, errors
									}
								}
								return warnings, errors
							},
						},
						"auto_scaling_policy": {
							Type:     schema.TypeString,
							Optional: true,
							ValidateFunc: func(i interface{}, s string) ([]string, []error) {
								err := ValidateAutoScalingPolicyStr(i.(string))
								if err != nil {
									return nil, []error{err}
								}
								return nil, nil
							},
						},
						"expected_state": {
							Type:     schema.TypeString,
							Optional: true,
							//Default:      string(cluster.ClusterStateRunning),
							ValidateFunc: validation.StringInSlice([]string{string(cluster.ClusterStateSuspended), string(cluster.ClusterStateRunning)}, false),
						},
						"compute_node_configs": {
							Type:     schema.TypeMap,
							Optional: true,
							Elem:     &schema.Schema{Type: schema.TypeString},
						},
					},
				},
			},
			"warehouse_external_info": {
				Type:     schema.TypeMap,
				Computed: true,
				Elem: &schema.Schema{
					Type: schema.TypeString,
				},
			},
			"resource_tags": {
				Type:     schema.TypeMap,
				Optional: true,
				Elem:     &schema.Schema{Type: schema.TypeString},
			},
			"default_admin_password": {
				Type:             schema.TypeString,
				Required:         true,
				Sensitive:        true,
				ValidateDiagFunc: common.ValidatePassword(),
			},
			"data_credential_id": {
				Type:     schema.TypeString,
				Required: true,
			},
			"deployment_credential_id": {
				Type:     schema.TypeString,
				Required: true,
			},
			"network_id": {
				Type:     schema.TypeString,
				Required: true,
			},
			"expected_cluster_state": {
				Type:         schema.TypeString,
				Optional:     true,
				Default:      string(cluster.ClusterStateRunning),
				ValidateFunc: validation.StringInSlice([]string{string(cluster.ClusterStateSuspended), string(cluster.ClusterStateRunning)}, false),
			},
			"free_tier": {
				Type:     schema.TypeBool,
				Computed: true,
			},
			"init_scripts": {
				Type:     schema.TypeSet,
				Optional: true,
				Elem: &schema.Resource{
					Schema: map[string]*schema.Schema{
						"script_path": {
							Type:     schema.TypeString,
							Required: true,
						},
						"logs_dir": {
							Type:     schema.TypeString,
							Required: true,
						},
					},
				},
			},
			"run_scripts_parallel": {
				Type:     schema.TypeBool,
				Optional: true,
				Default:  false,
			},
			"query_port": {
				Type:     schema.TypeInt,
				Optional: true,
				Default:  9030,
				ValidateFunc: func(i interface{}, k string) (warnings []string, errors []error) {
					v, ok := i.(int)
					if !ok {
						errors = append(errors, fmt.Errorf("expected type of %s to be int", k))
						return warnings, errors
					}
					if v < 1 || v > 65535 {
						errors = append(errors, fmt.Errorf("the %s range should be 1-65535", k))
						return warnings, errors
					}
					if v == 443 {
						errors = append(errors, fmt.Errorf("%s : duplicate port 443 definitions", k))
						return warnings, errors
					}
					return warnings, errors
				},
			},
			"idle_suspend_interval": {
				Type:        schema.TypeInt,
				Description: "Specifies the amount of time (in minutes) during which a cluster can stay idle. After the specified time period elapses, the cluster will be automatically suspended.",
				Optional:    true,
				Default:     0,
				ValidateFunc: func(i interface{}, k string) (warnings []string, errors []error) {
					v, ok := i.(int)
					if !ok {
						errors = append(errors, fmt.Errorf("expected type of %s to be int", k))
						return warnings, errors
					}

					if v != 0 {
						if v < 15 || v > 999999 {
							errors = append(errors, fmt.Errorf("the %s range should be [15,999999]", k))
							return warnings, errors
						}
					}
					return warnings, errors
				},
			},
			"ldap_ssl_certs": {
				Type:     schema.TypeSet,
				Optional: true,
				Elem: &schema.Schema{
					Type: schema.TypeString,
					ValidateFunc: func(i interface{}, k string) (warnings []string, errors []error) {
						value, ok := i.(string)
						if !ok {
							errors = append(errors, fmt.Errorf("expected type of %s to be string", k))
							return warnings, errors
						}

						if len(value) > 0 {
							if !CheckS3Path(value) {
								errors = append(errors, fmt.Errorf("for %s invalid s3 path:%s", k, value))
							}
						} else {
							errors = append(errors, fmt.Errorf("%s`s value cann`t be empty", k))
						}
						return warnings, errors
					},
				},
			},
			"run_scripts_timeout": {
				Type:         schema.TypeInt,
				Optional:     true,
				Default:      3600,
				ValidateFunc: validation.IntAtMost(int(common.DeployOrScaleClusterTimeout.Seconds())),
			},
			"coordinator_node_configs": {
				Type:     schema.TypeMap,
				Optional: true,
				Elem:     &schema.Schema{Type: schema.TypeString},
			},
			"ranger_certs_dir": {
				Type:         schema.TypeString,
				Optional:     true,
				ValidateFunc: validation.StringIsNotWhiteSpace,
			},
		},
		Importer: &schema.ResourceImporter{
			StateContext: schema.ImportStatePassthroughContext,
		},
		Timeouts: &schema.ResourceTimeout{
			Create: schema.DefaultTimeout(common.DeployOrScaleClusterTimeout),
			Update: schema.DefaultTimeout(common.DeployOrScaleClusterTimeout),
		},
		CustomizeDiff: customizeEl2Diff,
	}
}

func customizeEl2Diff(ctx context.Context, d *schema.ResourceDiff, m interface{}) error {
	c := m.(*client.CelerdataClient)
	clusterAPI := cluster.NewClustersAPI(c)
	networkAPI := network.NewNetworkAPI(c)

	clusterId := d.Id()
	csp := d.Get("csp").(string)
	region := d.Get("region").(string)
	isNewResource := d.Id() == ""

	n := d.Get("coordinator_node_size")
	newVmInfoResp, err := clusterAPI.GetVmInfo(ctx, &cluster.GetVmInfoReq{
		Csp:         csp,
		Region:      region,
		ProcessType: string(cluster.ClusterModuleTypeFE),
		VmCate:      n.(string),
	})
	if err != nil {
		log.Printf("[ERROR] query vm info failed, csp:%s region:%s vmCate:%s err:%+v", csp, region, n.(string), err)
		return fmt.Errorf("query vm info failed, csp:%s region:%s vmCate:%s errMsg:%s", csp, region, n.(string), err.Error())
	}
	if newVmInfoResp.VmInfo == nil {
		return fmt.Errorf("vm info not exists, csp:%s region:%s vmCate:%s", csp, region, n.(string))
	}

	if len(d.Get("network_id").(string)) > 0 {
		netResp, err := networkAPI.GetNetwork(ctx, d.Get("network_id").(string))
		if err != nil {
			return err
		}

		coordinatorNodeCount := d.Get("coordinator_node_count").(int)
		if d.HasChange("coordinator_node_count") {
			_, n := d.GetChange("coordinator_node_count")
			coordinatorNodeCount = n.(int)
		}
		if netResp.Network.MultiAz && coordinatorNodeCount < 3 {
			return errors.New("in multi-AZ deployment mode, the number of coordinator nodes should be greater than or equal to 3")
		}
	}

	warehouses := make([]interface{}, 0)
	warehouses = append(warehouses, d.Get("default_warehouse").([]interface{})[0])
	warehouses = append(warehouses, d.Get("warehouse").([]interface{})...)

	for _, v := range warehouses {
		vMap := v.(map[string]interface{})
		if vMap["distribution_policy"].(string) != SPECIFY_AZ && len(vMap["specify_az"].(string)) > 0 {
			return errors.New("specify_az parameter only takes effect when the distribution_policy value is \"specify_az\"")
		}
	}

	feArch := newVmInfoResp.VmInfo.Arch

	if d.HasChange("coordinator_node_size") && !isNewResource {
		o, n := d.GetChange("coordinator_node_size")
		newVmInfoResp, err := clusterAPI.GetVmInfo(ctx, &cluster.GetVmInfoReq{
			Csp:         csp,
			Region:      region,
			ProcessType: string(cluster.ClusterModuleTypeFE),
			VmCate:      n.(string),
		})
		if err != nil {
			log.Printf("[ERROR] query vm info failed, csp:%s region:%s vmCate:%s err:%+v", csp, region, n.(string), err)
			return fmt.Errorf("query vm info failed, csp:%s region:%s vmCate:%s errMsg:%s", csp, region, n.(string), err.Error())
		}
		if newVmInfoResp.VmInfo == nil {
			return fmt.Errorf("vm info not exists, csp:%s region:%s vmCate:%s", csp, region, n.(string))
		}
		if feArch != newVmInfoResp.VmInfo.Arch {
			return fmt.Errorf("the vm instance architecture can not be changed, csp:%s region:%s oldVmCate:%s  newVmCate:%s", csp, region, o.(string), n.(string))
		}
	}

	if d.HasChange("coordinator_node_volume_config") && !isNewResource {
		o, n := d.GetChange("coordinator_node_volume_config")

		oldVolumeConfig := cluster.DefaultFeVolumeMap()
		newVolumeConfig := cluster.DefaultFeVolumeMap()

		if len(o.([]interface{})) > 0 {
			oldVolumeConfig = o.([]interface{})[0].(map[string]interface{})
		}
		if len(n.([]interface{})) > 0 {
			newVolumeConfig = n.([]interface{})[0].(map[string]interface{})
		}

		oldVolumeSize, newVolumeSize := oldVolumeConfig["vol_size"].(int), newVolumeConfig["vol_size"].(int)

		if newVolumeSize < oldVolumeSize {
			return fmt.Errorf("coordinator node `vol_size` does not support decrease")
		}
	}

	if d.HasChange("default_warehouse") {
		_, n := d.GetChange("default_warehouse")

		// Check vm arch
		whVmInfoMap := make(map[string]*cluster.VMInfo)
		for _, item := range n.([]interface{}) {
			m := item.(map[string]interface{})
			whName := strings.TrimSpace(m["name"].(string))
			vmCateName := m["compute_node_size"].(string)
			vmCateInfoResp, err := clusterAPI.GetVmInfo(ctx, &cluster.GetVmInfoReq{
				Csp:         csp,
				Region:      region,
				ProcessType: string(cluster.ClusterModuleTypeBE),
				VmCate:      vmCateName,
			})
			if err != nil {
				log.Printf("[ERROR] query vm info failed, csp:%s region:%s vmCate:%s err:%+v", csp, region, vmCateName, err)
				return fmt.Errorf("query vm info failed, csp:%s region:%s vmCate:%s errMsg:%s", csp, region, vmCateName, err.Error())
			}
			if vmCateInfoResp.VmInfo == nil {
				return fmt.Errorf("vm info not exists, csp:%s region:%s vmCate:%s", csp, region, vmCateName)
			}
			if vmCateInfoResp.VmInfo.Arch != feArch {
				return fmt.Errorf("the vm instance`s architecture of the warehouse[%s] must be the same as the coordinator node, expect:%s but found:%s", whName, feArch, vmCateInfoResp.VmInfo.Arch)
			}

			if vmCateInfoResp.VmInfo.IsInstanceStore {
				attrs := make([]string, 0)
				if v, ok := m["compute_node_volume_config"]; ok && len(v.([]interface{})) > 0 {
					attrs = append(attrs, "compute_node_volume_config")
				}
				if len(attrs) > 0 {
					return fmt.Errorf("the vm instance type[%s] of the warehouse[%s] does not support specifying the volume config of disks, field: %+v is not supported", vmCateName, whName, strings.Join(attrs, ","))
				}
			}
			whVmInfoMap[whName] = vmCateInfoResp.VmInfo
		}

		if len(clusterId) > 0 {
			// Check is instance store
			whExternalInfoMap := d.Get("warehouse_external_info").(map[string]interface{})
			for whName, whExInfo := range whExternalInfoMap {
				if v, ok := whVmInfoMap[whName]; ok {
					whExternalInfo := &cluster.WarehouseExternalInfo{}
					json.Unmarshal([]byte(whExInfo.(string)), whExternalInfo)

					expectStr := "local disk vm instance type"
					if !whExternalInfo.IsInstanceStore {
						expectStr = "nonlocal disk vm instance type"
					}
					if whExternalInfo.IsInstanceStore != v.IsInstanceStore {
						return fmt.Errorf("the disk type of the warehouse[%s] must be the same as the previous disk type, expect:%s", whName, expectStr)
					}
				}
			}
		}
	}

	if d.HasChange("warehouse") {

		_, n := d.GetChange("warehouse")
		// 1. pre check, warehosue name must be unique
		countMap := make(map[string]int, 0)
		for _, item := range n.([]interface{}) {
			m := item.(map[string]interface{})
			whName := strings.TrimSpace(m["name"].(string))
			if v, ok := countMap[whName]; ok {
				v++
				countMap[whName] = v
			} else {
				countMap[whName] = 1
			}
		}

		for k, v := range countMap {
			if v > 1 {
				return fmt.Errorf("only one warehouse with name '%s' is allowed", k)
			}
		}

		// 2. check vm arch
		whVmInfoMap := make(map[string]*cluster.VMInfo)
		for _, item := range n.([]interface{}) {
			m := item.(map[string]interface{})
			whName := strings.TrimSpace(m["name"].(string))
			vmCateName := m["compute_node_size"].(string)
			vmCateInfoResp, err := clusterAPI.GetVmInfo(ctx, &cluster.GetVmInfoReq{
				Csp:         csp,
				Region:      region,
				ProcessType: string(cluster.ClusterModuleTypeBE),
				VmCate:      vmCateName,
			})
			if err != nil {
				log.Printf("[ERROR] query vm info failed, csp:%s region:%s vmCate:%s err:%+v", csp, region, vmCateName, err)
				return fmt.Errorf("query vm info failed, csp:%s region:%s vmCate:%s errMsg:%s", csp, region, vmCateName, err.Error())
			}
			if vmCateInfoResp.VmInfo == nil {
				return fmt.Errorf("vm info not exists, csp:%s region:%s vmCate:%s", csp, region, vmCateName)
			}
			if vmCateInfoResp.VmInfo.Arch != feArch {
				return fmt.Errorf("the vm instance`s architecture of the warehouse[%s] must be the same as the coordinator node, expect:%s but found:%s", whName, feArch, vmCateInfoResp.VmInfo.Arch)
			}

			if vmCateInfoResp.VmInfo.IsInstanceStore {
				attrs := make([]string, 0)
				if v, ok := m["compute_node_volume_config"]; ok && len(v.([]interface{})) > 0 {
					attrs = append(attrs, "compute_node_volume_config")
				}
				if len(attrs) > 0 {
					return fmt.Errorf("the vm instance type[%s] of the warehouse[%s] does not support specifying the volume config of disks, field: %+v is not supported", vmCateName, whName, strings.Join(attrs, ","))
				}
			}

			whVmInfoMap[whName] = vmCateInfoResp.VmInfo
		}

		if len(clusterId) > 0 {
			// 3. check is instance store
			whExternalInfoMap := d.Get("warehouse_external_info").(map[string]interface{})
			for whName, whExInfo := range whExternalInfoMap {
				if v, ok := whVmInfoMap[whName]; ok {
					whExternalInfo := &cluster.WarehouseExternalInfo{}
					json.Unmarshal([]byte(whExInfo.(string)), whExternalInfo)

					expectStr := "local disk vm instance type"
					if !whExternalInfo.IsInstanceStore {
						expectStr = "nonlocal disk vm instance type"
					}
					if whExternalInfo.IsInstanceStore != v.IsInstanceStore {
						return fmt.Errorf("the disk type of the warehouse[%s] must be the same as the previous disk type, expect:%s", whName, expectStr)
					}
				}
			}
		}
	}
	return nil
}

func resourceElasticClusterV2Create(ctx context.Context, d *schema.ResourceData, m interface{}) (diags diag.Diagnostics) {
	c := m.(*client.CelerdataClient)

	clusterAPI := cluster.NewClustersAPI(c)
	networkAPI := network.NewNetworkAPI(c)
	clusterName := d.Get("cluster_name").(string)

	clusterConf := &cluster.ClusterConf{
		ClusterName:        clusterName,
		Csp:                d.Get("csp").(string),
		Region:             d.Get("region").(string),
		ClusterType:        cluster.ClusterTypeElasic,
		Password:           d.Get("default_admin_password").(string),
		SslConnEnable:      true,
		NetIfaceId:         d.Get("network_id").(string),
		DeployCredlId:      d.Get("deployment_credential_id").(string),
		DataCredId:         d.Get("data_credential_id").(string),
		RunScriptsParallel: d.Get("run_scripts_parallel").(bool),
		QueryPort:          int32(d.Get("query_port").(int)),
		RunScriptsTimeout:  int32(d.Get("run_scripts_timeout").(int)),
	}

	netResp, err := networkAPI.GetNetwork(ctx, d.Get("network_id").(string))
	if err != nil {
		return diag.FromErr(err)
	}

	coordinatorNodeCount := d.Get("coordinator_node_count").(int)
	if netResp.Network.MultiAz && coordinatorNodeCount < 3 {
		return diag.FromErr(errors.New("in multi-AZ deployment mode, the number of coordinator nodes should be greater than or equal to 3"))
	}

	if v, ok := d.GetOk("resource_tags"); ok {
		rTags := v.(map[string]interface{})
		tags := make([]*cluster.Kv, 0, len(rTags))
		for k, v := range rTags {
			tags = append(tags, &cluster.Kv{Key: k, Value: v.(string)})
		}
		clusterConf.Tags = tags
	}

	if v, ok := d.GetOk("init_scripts"); ok {
		vL := v.(*schema.Set).List()
		scripts := make([]*cluster.Script, 0, len(vL))
		for _, v := range vL {
			s := v.(map[string]interface{})
			scripts = append(scripts, &cluster.Script{
				ScriptPath: s["script_path"].(string),
				LogsDir:    s["logs_dir"].(string),
			})
		}

		clusterConf.Scripts = scripts
	}

	if _, ok := d.GetOk("custom_ami"); ok {
		customAmi := &cluster.CustomAmi{
			AmiID: d.Get("custom_ami.0.ami").(string),
			OS:    d.Get("custom_ami.0.os").(string),
		}

		clusterConf.CustomAmi = customAmi
	}

	coordinatorItem := &cluster.ClusterItem{
		Type:         cluster.ClusterModuleTypeFE,
		Name:         "FE",
		Num:          uint32(d.Get("coordinator_node_count").(int)),
		InstanceType: d.Get("coordinator_node_size").(string),
		DiskInfo: &cluster.DiskInfo{
			Number:  1,
			PerSize: 150,
		},
	}
	if v, ok := d.GetOk("coordinator_node_volume_config"); ok {
		volumeConfig := v.([]interface{})[0].(map[string]interface{})
		diskInfo := coordinatorItem.DiskInfo
		if v, ok := volumeConfig["vol_size"]; ok {
			diskInfo.PerSize = uint64(v.(int))
		}
		if v, ok := volumeConfig["iops"]; ok {
			diskInfo.Iops = uint64(v.(int))
		}
		if v, ok := volumeConfig["throughput"]; ok {
			diskInfo.Throughput = uint64(v.(int))
		}
	}

	clusterConf.ClusterItems = append(clusterConf.ClusterItems, coordinatorItem)

	defaultWhMap := d.Get("default_warehouse").([]interface{})[0].(map[string]interface{})
	defaultWhMap["name"] = DEFAULT_WAREHOUSE_NAME

	normalWhMaps := make([]map[string]interface{}, 0)
	for _, wh := range d.Get("warehouse").([]interface{}) {
		whMap := wh.(map[string]interface{})
		whMap["name"] = strings.TrimSpace(whMap["name"].(string))
		normalWhMaps = append(normalWhMaps, whMap)
	}

	defaultWarehouseItem := &cluster.ClusterItem{
		Type:               cluster.ClusterModuleTypeWarehouse,
		Name:               defaultWhMap["name"].(string),
		Num:                uint32(defaultWhMap["compute_node_count"].(int)),
		InstanceType:       defaultWhMap["compute_node_size"].(string),
		DistributionPolicy: defaultWhMap["distribution_policy"].(string),
		SpecifyAZ:          defaultWhMap["specify_az"].(string),
		DiskInfo: &cluster.DiskInfo{
			Number:  2,
			PerSize: 100,
		},
	}

	if len(defaultWhMap["compute_node_volume_config"].([]interface{})) > 0 {
		diskInfo := defaultWarehouseItem.DiskInfo
		volumeConfig := defaultWhMap["compute_node_volume_config"].([]interface{})[0].(map[string]interface{})
		if v, ok := volumeConfig["vol_number"]; ok {
			diskInfo.Number = uint32(v.(int))
		}
		if v, ok := volumeConfig["vol_size"]; ok {
			diskInfo.PerSize = uint64(v.(int))
		}
		if v, ok := volumeConfig["iops"]; ok {
			diskInfo.Iops = uint64(v.(int))
		}
		if v, ok := volumeConfig["throughput"]; ok {
			diskInfo.Throughput = uint64(v.(int))
		}
	}

	clusterConf.ClusterItems = append(clusterConf.ClusterItems, defaultWarehouseItem)

	resp, err := clusterAPI.Deploy(ctx, &cluster.DeployReq{
		RequestId:   uuid.NewString(),
		ClusterConf: clusterConf,
	})
	if err != nil {
		return diag.FromErr(err)
	}
	log.Printf("[DEBUG] submit deploy succeeded, action id:%s cluster id:%s]", resp.ActionID, resp.ClusterID)

	clusterId := resp.ClusterID
	defaultWarehouseId := resp.DefaultWarehouseId
	d.SetId(clusterId)
	stateResp, err := WaitClusterStateChangeComplete(ctx, &waitStateReq{
		clusterAPI: clusterAPI,
		clusterID:  resp.ClusterID,
		actionID:   resp.ActionID,
		timeout:    common.DeployOrScaleClusterTimeout,
		pendingStates: []string{
			string(cluster.ClusterStateDeploying),
			string(cluster.ClusterStateScaling),
			string(cluster.ClusterStateResuming),
			string(cluster.ClusterStateSuspending),
			string(cluster.ClusterStateReleasing),
			string(cluster.ClusterStateUpdating),
		},
		targetStates: []string{
			string(cluster.ClusterStateRunning),
			string(cluster.ClusterStateAbnormal),
		},
	})
	if err != nil {
		diags = append(diags, diag.Diagnostic{
			Severity: diag.Warning,
			Summary:  "Operation state not complete",
			Detail:   fmt.Sprintf("waiting for cluster (%s) change complete failed errMsg: %s", d.Id(), err.Error()),
		})
	}

	if stateResp.ClusterState == string(cluster.ClusterStateAbnormal) {
		d.SetId("")
		return diag.FromErr(errors.New(stateResp.AbnormalReason))
	}
	log.Printf("[DEBUG] deploy succeeded, action id:%s cluster id:%s]", resp.ActionID, resp.ClusterID)

	if v, ok := d.GetOk("coordinator_node_configs"); ok && len(d.Get("coordinator_node_configs").(map[string]interface{})) > 0 {
		configMap := v.(map[string]interface{})
		configs := make(map[string]string, 0)
		for k, v := range configMap {
			configs[k] = v.(string)
		}
		UpsertClusterConfig(ctx, clusterAPI, &cluster.UpsertClusterConfigReq{
			ClusterID:  resp.ClusterID,
			ConfigType: cluster.CustomConfigTypeFE,
			Configs:    configs,
		})
	}

	if v, ok := defaultWhMap["compute_node_configs"]; ok && len(defaultWhMap["compute_node_configs"].(map[string]interface{})) > 0 {
		configMap := v.(map[string]interface{})
		configs := make(map[string]string, 0)
		for k, v := range configMap {
			configs[k] = v.(string)
		}
		UpsertClusterConfig(ctx, clusterAPI, &cluster.UpsertClusterConfigReq{
			ClusterID:   resp.ClusterID,
			ConfigType:  cluster.CustomConfigTypeBE,
			WarehouseID: defaultWarehouseId,
			Configs:     configs,
		})
	}

	if v, ok := d.GetOk("ldap_ssl_certs"); ok {

		arr := v.(*schema.Set).List()
		sslCerts := make([]string, 0)
		for _, v := range arr {
			value := v.(string)
			sslCerts = append(sslCerts, value)
		}

		if len(sslCerts) > 0 {
			warningDiag := UpsertClusterLdapSslCert(ctx, clusterAPI, d.Id(), sslCerts, false)
			if warningDiag != nil {
				return warningDiag
			}
		}
	}

	if v, ok := d.GetOk("ranger_certs_dir"); ok {
		rangerCertsDirPath := v.(string)
		warningDiag := UpsertClusterRangerCert(ctx, clusterAPI, d.Id(), rangerCertsDirPath, false)
		if warningDiag != nil {
			return warningDiag
		}
	}

	if d.Get("idle_suspend_interval").(int) > 0 {
		enable := true
		clusterId := resp.ClusterID
		intervalTimeMills := uint64(d.Get("idle_suspend_interval").(int) * 60 * 1000)
		warningDiag := UpdateClusterIdleConfig(ctx, clusterAPI, clusterId, intervalTimeMills, enable)
		if warningDiag != nil {
			return warningDiag
		}
	}

	policyJson := defaultWhMap["auto_scaling_policy"].(string)
	if len(policyJson) > 0 {
		err := setWarehouseAutoScalingPolicy(ctx, clusterAPI, clusterId, defaultWarehouseId, policyJson)
		if err != nil {
			msg := fmt.Sprintf("Add warehouse auto-scaling configuration failed, errMsg:%s", err.Error())
			log.Printf("[ERROR] %s", msg)
			return diag.Diagnostics{
				diag.Diagnostic{
					Severity: diag.Warning,
					Summary:  fmt.Sprintf("Config warehouse[%s] auto-scaling configuration failed", DEFAULT_WAREHOUSE_NAME),
					Detail:   msg,
				},
			}
		}
	}

	// create normal warehouses
	for _, v := range normalWhMaps {
		errDiag := createWarehouse(ctx, clusterAPI, clusterId, v)
		if errDiag != nil {
			return diag.Diagnostics{
				diag.Diagnostic{
					Severity: diag.Warning,
					Summary:  "Create warehouse",
					Detail:   errDiag[0].Detail,
				},
			}
		}
	}

	if d.Get("expected_cluster_state").(string) == string(cluster.ClusterStateSuspended) {
		warningDiag := UpdateClusterState(ctx, clusterAPI, d.Get("id").(string), string(cluster.ClusterStateRunning), string(cluster.ClusterStateSuspended))
		if warningDiag != nil {
			return warningDiag
		}
	}

	return diags
}

func resourceElasticClusterV2Read(ctx context.Context, d *schema.ResourceData, m interface{}) diag.Diagnostics {
	c := m.(*client.CelerdataClient)

	clusterId := d.Id()
	clusterAPI := cluster.NewClustersAPI(c)
	log.Printf("[DEBUG] resourceElasticClusterV2Read cluster id:%s", clusterId)
	var diags diag.Diagnostics
	stateResp, err := WaitClusterStateChangeComplete(ctx, &waitStateReq{
		clusterAPI: clusterAPI,
		clusterID:  clusterId,
		timeout:    30 * time.Minute,
		pendingStates: []string{
			string(cluster.ClusterStateDeploying),
			string(cluster.ClusterStateScaling),
			string(cluster.ClusterStateResuming),
			string(cluster.ClusterStateSuspending),
			string(cluster.ClusterStateReleasing),
			string(cluster.ClusterStateUpdating),
		},
		targetStates: []string{
			string(cluster.ClusterStateRunning),
			string(cluster.ClusterStateSuspended),
			string(cluster.ClusterStateAbnormal),
			string(cluster.ClusterStateReleased),
		},
	})
	if err != nil {
		return diag.FromErr(fmt.Errorf("waiting for cluster (%s) change complete: %s", d.Id(), err))
	}

	if stateResp.ClusterState == string(cluster.ClusterStateReleased) {
		log.Printf("[WARN] Cluster (%s) not found, removing from state", d.Id())
		d.SetId("")
		return diags
	}

	log.Printf("[DEBUG] get cluster, cluster[%s]", clusterId)
	resp, err := clusterAPI.Get(ctx, &cluster.GetReq{ClusterID: clusterId})
	if err != nil {
		if !d.IsNewResource() && status.Code(err) == codes.NotFound {
			log.Printf("[WARN] Cluster (%s) not found, removing from state", d.Id())
			d.SetId("")
			return diags
		}
		return diag.FromErr(err)
	}

	jsonBytes, err := json.Marshal(resp.Cluster)
	if err != nil {
		log.Printf("[Error] marshaling to JSON:%s [DEBUG] get cluster, resp:%+v", err.Error(), resp.Cluster)
	} else {
		log.Printf("[DEBUG] get cluster, resp:%s", string(jsonBytes))
	}

	coordinatorNodeConfigsResp, err := clusterAPI.GetCustomConfig(ctx, &cluster.ListCustomConfigReq{
		ClusterID:  clusterId,
		ConfigType: cluster.CustomConfigTypeFE,
	})
	if err != nil {
		log.Printf("[ERROR] query cluster custom config failed, err:%+v", err)
		return diag.FromErr(err)
	}

	d.Set("cluster_state", string(resp.Cluster.ClusterState))
	d.Set("expected_cluster_state", string(resp.Cluster.ClusterState))
	d.Set("cluster_name", resp.Cluster.ClusterName)
	d.Set("data_credential_id", resp.Cluster.DataCredID)
	d.Set("network_id", resp.Cluster.NetIfaceID)
	d.Set("deployment_credential_id", resp.Cluster.DeployCredID)
	d.Set("compute_node_size", resp.Cluster.BeModule.InstanceType)
	d.Set("compute_node_count", int(resp.Cluster.BeModule.Num))
	d.Set("coordinator_node_size", resp.Cluster.FeModule.InstanceType)
	d.Set("coordinator_node_count", int(resp.Cluster.FeModule.Num))
	d.Set("free_tier", resp.Cluster.FreeTier)
	d.Set("query_port", resp.Cluster.QueryPort)
	d.Set("idle_suspend_interval", resp.Cluster.IdleSuspendInterval)
	if resp.Cluster.CustomAmi != nil {
		d.Set("custom_ami", []interface{}{
			map[string]interface{}{
				"ami": resp.Cluster.CustomAmi.AmiID,
				"os":  resp.Cluster.CustomAmi.OS,
			},
		})
	}
	tags := make(map[string]string)
	for k, v := range resp.Cluster.Tags {
		if !InternalTagKeys[k] {
			tags[k] = v
		}
	}
	d.Set("resource_tags", tags)
	if len(resp.Cluster.LdapSslCerts) > 0 {
		d.Set("ldap_ssl_certs", resp.Cluster.LdapSslCerts)
	}
	if len(resp.Cluster.RangerCertsDirPath) > 0 {
		d.Set("ranger_certs_dir", resp.Cluster.RangerCertsDirPath)
	}

	default_warehouses := make([]map[string]interface{}, 0)
	normal_warehouses := make([]map[string]interface{}, 0)

	warehouseExternalInfo := make(map[string]interface{}, 0)

	for _, v := range resp.Cluster.Warehouses {
		if v.Deleted {
			continue
		}
		warehouseId := v.Id
		warehouseName := v.Name
		isDefaultWarehouse := v.IsDefaultWarehouse

		whMap := make(map[string]interface{}, 0)
		whMap["name"] = warehouseName
		whMap["compute_node_size"] = v.Module.InstanceType
		whMap["compute_node_count"] = v.Module.Num
		whMap["distribution_policy"] = v.DistributionPolicyStr
		whMap["specify_az"] = v.SpecifyAZ
		if !isDefaultWarehouse {
			whMap["expected_state"] = v.State
		}

		whModule := v.Module
		computeNodeVolumeConfig := make(map[string]interface{}, 0)
		computeNodeVolumeConfig["vol_number"] = whModule.VmVolNum
		computeNodeVolumeConfig["vol_size"] = whModule.VmVolSizeGB
		computeNodeVolumeConfig["iops"] = whModule.Iops
		computeNodeVolumeConfig["throughput"] = whModule.Throughput
		whMap["compute_node_volume_config"] = []interface{}{computeNodeVolumeConfig}

		idleConfigResp, err := clusterAPI.GetWarehouseIdleConfig(ctx, &cluster.GetWarehouseIdleConfigReq{
			WarehouseId: warehouseId,
		})
		if err != nil {
			log.Printf("[ERROR] Query warehouse idle suspend config failed, warehouseId:%s", warehouseId)
			return diag.Diagnostics{
				diag.Diagnostic{
					Severity: diag.Warning,
					Summary:  fmt.Sprintf("Failed to get warehouse idle suspend config, warehouseId:[%s] ", warehouseId),
					Detail:   err.Error(),
				},
			}
		}
		idleConfig := idleConfigResp.Config
		if idleConfig != nil && idleConfig.State {
			whMap["idle_suspend_interval"] = idleConfig.IntervalMs / 1000 / 60
		} else {
			whMap["idle_suspend_interval"] = 0
		}

		autoScalingConfigResp, err := clusterAPI.GetWarehouseAutoScalingConfig(ctx, &cluster.GetWarehouseAutoScalingConfigReq{
			WarehouseId: warehouseId,
		})
		if err != nil {
			log.Printf("[ERROR] Query warehouse auto scaling config failed, warehouseId:%s", warehouseId)
			return diag.Diagnostics{
				diag.Diagnostic{
					Severity: diag.Warning,
					Summary:  fmt.Sprintf("Failed to get warehouse auto scaling config, warehouseId:[%s] ", warehouseId),
					Detail:   err.Error(),
				},
			}
		}

		policy := autoScalingConfigResp.Policy
		if policy != nil && policy.State {
			bytes, _ := json.Marshal(policy)
			whMap["auto_scaling_policy"] = string(bytes)
		}

		computeNodeConfigsResp, err := clusterAPI.GetCustomConfig(ctx, &cluster.ListCustomConfigReq{
			ClusterID:   clusterId,
			ConfigType:  cluster.CustomConfigTypeBE,
			WarehouseID: warehouseId,
		})
		if err != nil {
			log.Printf("[ERROR] query cluster custom config failed, err:%+v", err)
			return diag.FromErr(err)
		}
		if len(computeNodeConfigsResp.Configs) > 0 {
			whMap["compute_node_configs"] = computeNodeConfigsResp.Configs
		}

		if !isDefaultWarehouse {
			normal_warehouses = append(normal_warehouses, whMap)
		} else {
			default_warehouses = append(default_warehouses, whMap)
		}

		whInfo := &cluster.WarehouseExternalInfo{
			Id:                 warehouseId,
			IsInstanceStore:    v.Module.IsInstanceStore,
			IsDefaultWarehouse: isDefaultWarehouse,
		}
		whInfoBytes, _ := json.Marshal(whInfo)
		warehouseExternalInfo[warehouseName] = string(whInfoBytes)
	}
	d.Set("default_warehouse", default_warehouses)
	d.Set("warehouse", normal_warehouses)
	d.Set("warehouse_external_info", warehouseExternalInfo)

	if len(coordinatorNodeConfigsResp.Configs) > 0 {
		d.Set("coordinator_node_configs", coordinatorNodeConfigsResp.Configs)
	}

	feModule := resp.Cluster.FeModule
	feVolumeConfig := make(map[string]interface{}, 0)
	feVolumeConfig["vol_size"] = feModule.VmVolSizeGB
	feVolumeConfig["iops"] = feModule.Iops
	feVolumeConfig["throughput"] = feModule.Throughput
	d.Set("coordinator_node_volume_config", []interface{}{feVolumeConfig})

	if len(coordinatorNodeConfigsResp.Configs) > 0 {
		d.Set("coordinator_node_configs", coordinatorNodeConfigsResp.Configs)
	}

	log.Printf("[DEBUG] get cluster, warehouses:%+v", resp.Cluster.Warehouses)

	return diags
}

func resourceElasticClusterV2Delete(ctx context.Context, d *schema.ResourceData, m interface{}) diag.Diagnostics {
	c := m.(*client.CelerdataClient)

	clusterId := d.Id()
	clusterAPI := cluster.NewClustersAPI(c)
	log.Printf("[DEBUG] resourceElasticClusterV2Delete cluster id:%s", clusterId)
	var diags diag.Diagnostics

	_, err := WaitClusterStateChangeComplete(ctx, &waitStateReq{
		clusterAPI: clusterAPI,
		clusterID:  clusterId,
		timeout:    30 * time.Minute,
		pendingStates: []string{
			string(cluster.ClusterStateDeploying),
			string(cluster.ClusterStateScaling),
			string(cluster.ClusterStateResuming),
			string(cluster.ClusterStateSuspending),
			string(cluster.ClusterStateReleasing),
			string(cluster.ClusterStateUpdating),
		},
		targetStates: []string{
			string(cluster.ClusterStateRunning),
			string(cluster.ClusterStateSuspended),
			string(cluster.ClusterStateAbnormal),
			string(cluster.ClusterStateReleased),
		},
	})
	if err != nil {
		return diag.FromErr(fmt.Errorf("waiting for Cluster (%s) delete: %s", d.Id(), err))
	}

	log.Printf("[DEBUG] release cluster, cluster id:%s", clusterId)
	resp, err := clusterAPI.Release(ctx, &cluster.ReleaseReq{ClusterID: clusterId})
	if err != nil {
		return diag.FromErr(err)
	}

	log.Printf("[DEBUG] wait release cluster, cluster id:%s action id:%s", clusterId, resp.ActionID)
	stateResp, err := WaitClusterStateChangeComplete(ctx, &waitStateReq{
		clusterAPI: clusterAPI,
		actionID:   resp.ActionID,
		clusterID:  clusterId,
		timeout:    30 * time.Minute,
		pendingStates: []string{
			string(cluster.ClusterStateReleasing),
			string(cluster.ClusterStateRunning),
			string(cluster.ClusterStateSuspended),
			string(cluster.ClusterStateAbnormal),
			string(cluster.ClusterStateUpdating),
		},
		targetStates: []string{string(cluster.ClusterStateReleased), string(cluster.ClusterStateAbnormal)},
	})
	if err != nil {
		return diag.FromErr(fmt.Errorf("waiting for Cluster (%s) delete: %s", d.Id(), err))
	}

	if stateResp.ClusterState == string(cluster.ClusterStateAbnormal) {
		d.SetId("")
		return diag.FromErr(fmt.Errorf("release cluster failed: %s, we have successfully released your cluster, but cloud resources may not be released. Please release cloud resources manually according to the email", stateResp.AbnormalReason))
	}

	// d.SetId("") is automatically called assuming delete returns no errors, but
	// it is added here for explicitness.
	d.SetId("")
	return diags
}

func elasticClusterV2NeedUnlock(d *schema.ResourceData) bool {
	result := !d.IsNewResource() && d.Get("free_tier").(bool) &&
		(d.HasChange("coordinator_node_size") || d.HasChange("coordinator_node_count"))

	if !result && d.HasChange("warehouse") {
		o, n := d.GetChange("warehouse")
		if len(n.([]interface{})) > 1 {
			result = true
		} else {
			oldWhInfo := o.([]interface{})[0].(map[string]interface{})
			newWhInfo := n.([]interface{})[0].(map[string]interface{})
			changed := (newWhInfo["compute_node_size"].(string) != oldWhInfo["compute_node_size"].(string) || newWhInfo["compute_node_count"].(int) != oldWhInfo["compute_node_count"].(int))
			result = result || changed
		}
	}

	return result
}

func resourceElasticClusterV2Update(ctx context.Context, d *schema.ResourceData, m interface{}) diag.Diagnostics {
<<<<<<< HEAD
	var immutableFields = []string{"csp", "region", "cluster_name", "default_admin_password", "data_credential_id", "deployment_credential_id", "network_id", "init_scripts", "query_port"}
=======
	var immutableFields = []string{"csp", "region", "cluster_name", "compute_node_ebs_disk_number", "default_admin_password", "data_credential_id", "deployment_credential_id", "network_id", "query_port"}
>>>>>>> cab5f986
	for _, f := range immutableFields {
		if d.HasChange(f) && !d.IsNewResource() {
			return diag.FromErr(fmt.Errorf("the `%s` field is not allowed to be modified", f))
		}
	}

	c := m.(*client.CelerdataClient)

	// Warning or errors can be collected in a slice type
	clusterId := d.Id()
	clusterAPI := cluster.NewClustersAPI(c)
	log.Printf("[DEBUG] resourceElasticClusterV2Update cluster id:%s", clusterId)
	stateResp, err := WaitClusterStateChangeComplete(ctx, &waitStateReq{
		clusterAPI: clusterAPI,
		clusterID:  clusterId,
		timeout:    30 * time.Minute,
		pendingStates: []string{
			string(cluster.ClusterStateDeploying),
			string(cluster.ClusterStateScaling),
			string(cluster.ClusterStateResuming),
			string(cluster.ClusterStateSuspending),
			string(cluster.ClusterStateReleasing),
			string(cluster.ClusterStateUpdating),
		},
		targetStates: []string{
			string(cluster.ClusterStateRunning),
			string(cluster.ClusterStateSuspended),
			string(cluster.ClusterStateAbnormal),
			string(cluster.ClusterStateReleased),
		},
	})
	if err != nil {
		return diag.FromErr(fmt.Errorf("waiting for cluster (%s) change complete: %s", d.Id(), err))
	}

	if stateResp.ClusterState == string(cluster.ClusterStateReleased) {
		log.Printf("[WARN] cluster (%s) not found", clusterId)
		d.SetId("")
		return diag.FromErr(fmt.Errorf("cluster (%s) not found", clusterId))
	}

	if stateResp.ClusterState == string(cluster.ClusterStateAbnormal) {
		return diag.FromErr(errors.New(stateResp.AbnormalReason))
	}

	if d.HasChange("idle_suspend_interval") && !d.IsNewResource() {
		o, n := d.GetChange("idle_suspend_interval")

		v := n.(int)
		enable := n.(int) > 0
		if !enable {
			v = o.(int)
		}
		intervalTimeMills := uint64(v * 60 * 1000)
		errDiag := UpdateClusterIdleConfig(ctx, clusterAPI, clusterId, intervalTimeMills, enable)
		if errDiag != nil {
			return errDiag
		}
	}

	// Warning or errors can be collected in a slice type
	var diags diag.Diagnostics
	if needResume(d) {
		o, n := d.GetChange("expected_cluster_state")
		errDiag := UpdateClusterState(ctx, clusterAPI, d.Get("id").(string), o.(string), n.(string))
		if errDiag != nil {
			return errDiag
		}
	}

	if d.HasChange("ldap_ssl_certs") && !d.IsNewResource() {
		sslCerts := make([]string, 0)
		if v, ok := d.GetOk("ldap_ssl_certs"); ok {
			arr := v.(*schema.Set).List()
			for _, v := range arr {
				value := v.(string)
				sslCerts = append(sslCerts, value)
			}
		}
		warningDiag := UpsertClusterLdapSslCert(ctx, clusterAPI, d.Id(), sslCerts, true)
		if warningDiag != nil {
			return warningDiag
		}
	}

<<<<<<< HEAD
	if d.HasChange("ranger_certs_dir") && !d.IsNewResource() {
		rangerCertsDirPath := d.Get("ranger_certs_dir").(string)
		warningDiag := UpsertClusterRangerCert(ctx, clusterAPI, d.Id(), rangerCertsDirPath, true)
		if warningDiag != nil {
			return warningDiag
=======
	if d.HasChange("resource_tags") && !d.IsNewResource() {
		_, n := d.GetChange("resource_tags")

		nTags := n.(map[string]interface{})
		tags := make(map[string]string, len(nTags))
		for k, v := range nTags {
			tags[k] = v.(string)
		}
		err := clusterAPI.UpdateResourceTags(ctx, &cluster.UpdateResourceTagsReq{
			ClusterId: clusterId,
			Tags:      tags,
		})
		if err != nil {
			return diag.FromErr(fmt.Errorf("cluster (%s) failed to update resource tags: %s", d.Id(), err.Error()))
		}
	}

	if d.HasChange("init_scripts") && !d.IsNewResource() {
		_, n := d.GetChange("init_scripts")
		vL := n.(*schema.Set).List()
		scripts := make([]*cluster.Script, 0, len(vL))
		for _, v := range vL {
			s := v.(map[string]interface{})
			scripts = append(scripts, &cluster.Script{
				ScriptPath: s["script_path"].(string),
				LogsDir:    s["logs_dir"].(string),
			})
		}
		err := clusterAPI.UpdateDeploymentScripts(ctx, &cluster.UpdateDeploymentScriptsReq{
			ClusterId: clusterId,
			Scripts:   scripts,
			Parallel:  d.Get("run_scripts_parallel").(bool),
			Timeout:   int32(d.Get("run_scripts_timeout").(int)),
		})
		if err != nil {
			return diag.FromErr(fmt.Errorf("failed to update cluster(%s) init-scripts: %s", d.Id(), err.Error()))
>>>>>>> cab5f986
		}
	}

	if elasticClusterV2NeedUnlock(d) {
		err := clusterAPI.UnlockFreeTier(ctx, clusterId)
		if err != nil {
			return diag.FromErr(fmt.Errorf("cluster (%s) failed to unlock free tier: %s", d.Id(), err.Error()))
		}
	}

	if d.HasChange("coordinator_node_size") && !d.IsNewResource() {
		_, n := d.GetChange("coordinator_node_size")
		resp, err := clusterAPI.ScaleUp(ctx, &cluster.ScaleUpReq{
			RequestId:  uuid.NewString(),
			ClusterId:  clusterId,
			ModuleType: cluster.ClusterModuleTypeFE,
			VmCategory: n.(string),
		})
		if err != nil {
			return diag.FromErr(fmt.Errorf("cluster (%s) failed to scale up fe nodes: %s", d.Id(), err))
		}

		stateResp, err := WaitClusterStateChangeComplete(ctx, &waitStateReq{
			clusterAPI:    clusterAPI,
			actionID:      resp.ActionId,
			clusterID:     clusterId,
			timeout:       common.DeployOrScaleClusterTimeout,
			pendingStates: []string{string(cluster.ClusterStateScaling)},
			targetStates:  []string{string(cluster.ClusterStateRunning), string(cluster.ClusterStateAbnormal)},
		})
		if err != nil {
			return diag.FromErr(fmt.Errorf("waiting for cluster (%s) running %s", d.Id(), err))
		}

		if stateResp.ClusterState == string(cluster.ClusterStateAbnormal) {
			return diag.FromErr(errors.New(stateResp.AbnormalReason))
		}
	}

	if d.HasChange("coordinator_node_count") && !d.IsNewResource() {
		o, n := d.GetChange("coordinator_node_count")

		var actionID string
		if n.(int) > o.(int) {
			resp, err := clusterAPI.ScaleOut(ctx, &cluster.ScaleOutReq{
				RequestId:  uuid.NewString(),
				ClusterId:  clusterId,
				ModuleType: cluster.ClusterModuleTypeFE,
				ExpectNum:  int32(n.(int)),
			})
			if err != nil {
				return diag.FromErr(fmt.Errorf("cluster (%s) failed to scale out fe nodes: %s", d.Id(), err))
			}

			actionID = resp.ActionId
		} else if n.(int) < o.(int) {
			resp, err := clusterAPI.ScaleIn(ctx, &cluster.ScaleInReq{
				RequestId:  uuid.NewString(),
				ClusterId:  clusterId,
				ModuleType: cluster.ClusterModuleTypeFE,
				ExpectNum:  int32(n.(int)),
			})
			if err != nil {
				return diag.FromErr(fmt.Errorf("cluster (%s) failed to scale in fe nodes: %s", d.Id(), err))
			}

			actionID = resp.ActionId
		}

		stateResp, err := WaitClusterStateChangeComplete(ctx, &waitStateReq{
			clusterAPI:    clusterAPI,
			actionID:      actionID,
			clusterID:     clusterId,
			timeout:       common.DeployOrScaleClusterTimeout,
			pendingStates: []string{string(cluster.ClusterStateScaling)},
			targetStates:  []string{string(cluster.ClusterStateRunning), string(cluster.ClusterStateAbnormal)},
		})
		if err != nil {
			return diag.FromErr(fmt.Errorf("waiting for cluster (%s) running: %s", d.Id(), err))
		}

		if stateResp.ClusterState == string(cluster.ClusterStateAbnormal) {
			return diag.FromErr(errors.New(stateResp.AbnormalReason))
		}
	}

	if d.HasChange("coordinator_node_volume_config") {
		o, n := d.GetChange("coordinator_node_volume_config")

		oldVolumeConfig, newVolumeConfig := cluster.DefaultFeVolumeMap(), cluster.DefaultFeVolumeMap()

		if len(o.([]interface{})) > 0 {
			oldVolumeConfig = o.([]interface{})[0].(map[string]interface{})
		}
		if len(n.([]interface{})) > 0 {
			newVolumeConfig = n.([]interface{})[0].(map[string]interface{})
		}

		nodeType := cluster.ClusterModuleTypeFE
		req := &cluster.ModifyClusterVolumeReq{
			ClusterId: clusterId,
			Type:      nodeType,
		}

		if v, ok := newVolumeConfig["vol_size"]; ok && v != oldVolumeConfig["vol_size"] {
			req.VmVolSize = int64(v.(int))
		}
		if v, ok := newVolumeConfig["iops"]; ok && v != oldVolumeConfig["iops"] {
			req.Iops = int64(v.(int))
		}
		if v, ok := newVolumeConfig["throughput"]; ok && v != oldVolumeConfig["throughput"] {
			req.Throughput = int64(v.(int))
		}

		log.Printf("[DEBUG] modify cluster volume detail, req:%+v", req)
		resp, err := clusterAPI.ModifyClusterVolume(ctx, req)
		if err != nil {
			log.Printf("[ERROR] modify cluster volume detail failed, err:%+v", err)
			return diag.FromErr(err)
		}

		infraActionId := resp.ActionID
		if len(infraActionId) > 0 {
			infraActionResp, err := WaitClusterInfraActionStateChangeComplete(ctx, &waitStateReq{
				clusterAPI: clusterAPI,
				clusterID:  clusterId,
				actionID:   infraActionId,
				timeout:    30 * time.Minute,
				pendingStates: []string{
					string(cluster.ClusterInfraActionStatePending),
					string(cluster.ClusterInfraActionStateOngoing),
				},
				targetStates: []string{
					string(cluster.ClusterInfraActionStateSucceeded),
					string(cluster.ClusterInfraActionStateCompleted),
					string(cluster.ClusterInfraActionStateFailed),
				},
			})

			summary := fmt.Sprintf("Modify %s node volume detail of the cluster[%s] failed", nodeType, clusterId)
			if err != nil {
				return diag.Diagnostics{
					diag.Diagnostic{
						Severity: diag.Error,
						Summary:  summary,
						Detail:   err.Error(),
					},
				}
			}

			if infraActionResp.InfraActionState == string(cluster.ClusterInfraActionStateFailed) {
				return diag.Diagnostics{
					diag.Diagnostic{
						Severity: diag.Error,
						Summary:  summary,
						Detail:   infraActionResp.ErrMsg,
					},
				}
			}
		}
	}

	if d.HasChange("coordinator_node_configs") {
		configMap := d.Get("coordinator_node_configs").(map[string]interface{})
		configs := make(map[string]string, 0)
		for k, v := range configMap {
			configs[k] = v.(string)
		}
		UpsertClusterConfig(ctx, clusterAPI, &cluster.UpsertClusterConfigReq{
			ClusterID:  clusterId,
			ConfigType: cluster.CustomConfigTypeFE,
			Configs:    configs,
		})
	}

	if d.HasChange("default_warehouse") {
		o, n := d.GetChange("default_warehouse")
		oldWh := o.([]interface{})[0].(map[string]interface{})
		newWh := n.([]interface{})[0].(map[string]interface{})
		whExternalInfoMap := d.Get("warehouse_external_info").(map[string]interface{})

		// modified
		whExternalInfoStr := whExternalInfoMap[DEFAULT_WAREHOUSE_NAME].(string)
		whExternalInfo := &cluster.WarehouseExternalInfo{}
		json.Unmarshal([]byte(whExternalInfoStr), whExternalInfo)
		diags := updateWarehouse(ctx, &UpdateWarehouseReq{
			d:              d,
			clusterAPI:     clusterAPI,
			clusterId:      clusterId,
			oldParamMap:    oldWh,
			newParamMap:    newWh,
			whExternalInfo: whExternalInfo,
		})
		if diags != nil {
			return diags
		}
	}

	if d.HasChange("warehouse") {
		o, n := d.GetChange("warehouse")
		old := o.([]interface{})
		new := n.([]interface{})
		whExternalInfoMap := d.Get("warehouse_external_info").(map[string]interface{})

		oldWhMap := make(map[string]map[string]interface{})
		for _, v := range old {
			whMap := v.(map[string]interface{})
			oldWhMap[whMap["name"].(string)] = whMap
		}
		newWhMap := make(map[string]map[string]interface{})
		for _, v := range new {
			whMap := v.(map[string]interface{})
			newWhMap[whMap["name"].(string)] = whMap
		}

		for _, v := range new {
			newWh := v.(map[string]interface{})
			whName := newWh["name"].(string)
			if oldWh, ok := oldWhMap[whName]; ok {
				// modified
				whExternalInfoStr := whExternalInfoMap[whName].(string)
				whExternalInfo := &cluster.WarehouseExternalInfo{}
				json.Unmarshal([]byte(whExternalInfoStr), whExternalInfo)
				diags := updateWarehouse(ctx, &UpdateWarehouseReq{
					d:              d,
					clusterAPI:     clusterAPI,
					clusterId:      clusterId,
					oldParamMap:    oldWh,
					newParamMap:    newWh,
					whExternalInfo: whExternalInfo,
				})
				if diags != nil {
					return diags
				}
			} else {
				// added
				diags := createWarehouse(ctx, clusterAPI, clusterId, newWh)
				if diags != nil {
					return diags
				}
			}
		}

		for _, v := range old {
			oldWh := v.(map[string]interface{})
			whName := oldWh["name"].(string)
			if _, ok := newWhMap[whName]; !ok {
				// removed
				whExternalInfoStr := whExternalInfoMap[whName].(string)
				whExternalInfo := &cluster.WarehouseExternalInfo{}
				json.Unmarshal([]byte(whExternalInfoStr), whExternalInfo)
				whId := whExternalInfo.Id
				diags := DeleteWarehouse(ctx, clusterAPI, clusterId, whId)
				if diags != nil {
					return diags
				}
			}
		}
	}

	if needSuspend(d) {
		o, n := d.GetChange("expected_cluster_state")
		errDiag := UpdateClusterState(ctx, clusterAPI, d.Get("id").(string), o.(string), n.(string))
		if errDiag != nil {
			return errDiag
		}
	}

	if d.HasChange("custom_ami") && !d.IsNewResource() {
		o, _ := d.GetChange("custom_ami")
		if len(o.([]interface{})) == 0 {
			return diag.FromErr(errors.New("custom ami can only be specified when creating cluster"))
		}

		if d.HasChange("custom_ami.0.os") && !d.IsNewResource() {
			oOs, nOs := d.GetChange("custom_ami.0.os")
			if len(oOs.(string)) > 0 && oOs.(string) != nOs.(string) {
				return diag.FromErr(errors.New("custom ami os can not be changed"))
			}
		}

		if d.HasChange("custom_ami.0.ami") && !d.IsNewResource() {
			_, nAmi := d.GetChange("custom_ami.0.ami")
			_, nOs := d.GetChange("custom_ami.0.os")

			clusterResp, err := clusterAPI.Get(ctx, &cluster.GetReq{ClusterID: clusterId})
			if err != nil {
				return diag.FromErr(err)
			}

			if !IsAllRunning(clusterResp.Cluster) {
				return diag.FromErr(errors.New("custom ami can only be upgraded when the cluster and all warehouse states are running"))
			}

			for _, wh := range clusterResp.Cluster.Warehouses {
				err := upgradeAMI(ctx, clusterAPI, &cluster.UpgradeAMIReq{
					ClusterId:   clusterId,
					Os:          nOs.(string),
					Ami:         nAmi.(string),
					WarehouseId: wh.Id,
					ModuleType:  cluster.ClusterModuleTypeWarehouse,
				})
				if err != nil {
					return diag.FromErr(err)
				}
			}

			err = upgradeAMI(ctx, clusterAPI, &cluster.UpgradeAMIReq{
				ClusterId:  clusterId,
				Os:         nOs.(string),
				Ami:        nAmi.(string),
				ModuleType: cluster.ClusterModuleTypeFE,
			})
			if err != nil {
				return diag.FromErr(err)
			}
		}
	}

	return diags
}

func upgradeAMI(ctx context.Context, clusterAPI cluster.IClusterAPI, req *cluster.UpgradeAMIReq) error {
	resp, err := clusterAPI.UpgradeAMI(ctx, req)
	if err != nil {
		return fmt.Errorf("failed to update custom ami, %s. %s", err.Error(), req)
	}

	infraActionResp, err := WaitClusterInfraActionStateChangeComplete(ctx, &waitStateReq{
		clusterAPI: clusterAPI,
		clusterID:  req.ClusterId,
		actionID:   resp.InfraActionId,
		timeout:    common.DeployOrScaleClusterTimeout,
		pendingStates: []string{
			string(cluster.ClusterInfraActionStatePending),
			string(cluster.ClusterInfraActionStateOngoing),
		},
		targetStates: []string{
			string(cluster.ClusterInfraActionStateSucceeded),
			string(cluster.ClusterInfraActionStateCompleted),
			string(cluster.ClusterInfraActionStateFailed),
		},
	})
	if err != nil {
		return fmt.Errorf("failed to wait upgrade ami, %s. action:%s,%s", err.Error(), resp.InfraActionId, req)
	}

	if infraActionResp.InfraActionState == string(cluster.ClusterInfraActionStateFailed) {
		return fmt.Errorf("failed to wait upgrade ami, %s. action:%s,%s", infraActionResp.ErrMsg, resp.InfraActionId, req)
	}

	return nil
}

func setWarehouseAutoScalingPolicy(ctx context.Context, clusterAPI cluster.IClusterAPI, clusterId, warehouseId, policyJson string) error {

	if len(policyJson) > 0 {
		autoScalingConfig := &cluster.WarehouseAutoScalingConfig{}
		json.Unmarshal([]byte(policyJson), autoScalingConfig)
		req := &cluster.SaveWarehouseAutoScalingConfigReq{
			ClusterId:                  clusterId,
			WarehouseId:                warehouseId,
			WarehouseAutoScalingConfig: *autoScalingConfig,
			State:                      true,
		}
		_, err := clusterAPI.SaveWarehouseAutoScalingConfig(ctx, req)
		return err
	}
	return nil
}

func createWarehouse(ctx context.Context, clusterAPI cluster.IClusterAPI, clusterId string, whParamMap map[string]interface{}) diag.Diagnostics {

	warehouseName := whParamMap["name"].(string)

	diskNumber := 2
	perDiskSize := 100
	iops := 0
	throughput := 0
	if len(whParamMap["compute_node_volume_config"].([]interface{})) > 0 {
		volumeConfig := whParamMap["compute_node_volume_config"].([]interface{})[0].(map[string]interface{})
		if v, ok := volumeConfig["vol_number"]; ok {
			diskNumber = v.(int)
		}
		if v, ok := volumeConfig["vol_size"]; ok {
			perDiskSize = v.(int)
		}
		if v, ok := volumeConfig["iops"]; ok {
			iops = v.(int)
		}
		if v, ok := volumeConfig["throughput"]; ok {
			throughput = v.(int)
		}
	}

	req := &cluster.CreateWarehouseReq{
		ClusterId:          clusterId,
		Name:               warehouseName,
		VmCate:             whParamMap["compute_node_size"].(string),
		VmNum:              int32(whParamMap["compute_node_count"].(int)),
		VolumeSizeGB:       int64(perDiskSize),
		VolumeNum:          int32(diskNumber),
		Iops:               int64(iops),
		Throughput:         int64(throughput),
		DistributionPolicy: whParamMap["distribution_policy"].(string),
		SpecifyAZ:          whParamMap["specify_az"].(string),
	}

	log.Printf("[DEBUG] Create warehouse, req:%+v", req)
	resp, err := clusterAPI.CreateWarehouse(ctx, req)
	if err != nil {
		log.Printf("[ERROR] Create warehouse failed, err:%+v", err)
		return diag.FromErr(err)
	}
	log.Printf("[DEBUG] Create warehouse, resp:%+v", resp)

	warehouseId := resp.WarehouseId
	infraActionId := resp.ActionID
	if len(infraActionId) > 0 {
		stateResp, err := WaitClusterStateChangeComplete(ctx, &waitStateReq{
			clusterAPI: clusterAPI,
			clusterID:  clusterId,
			actionID:   resp.ActionID,
			timeout:    common.DeployOrScaleClusterTimeout,
			pendingStates: []string{
				string(cluster.ClusterStateDeploying),
				string(cluster.ClusterStateScaling),
				string(cluster.ClusterStateResuming),
				string(cluster.ClusterStateSuspending),
				string(cluster.ClusterStateReleasing),
				string(cluster.ClusterStateUpdating),
			},
			targetStates: []string{
				string(cluster.ClusterStateRunning),
				string(cluster.ClusterStateAbnormal),
			},
		})

		if err != nil {
			summary := fmt.Sprintf("create warehouse[%s] of the cluster[%s] failed, errMsg:%s", warehouseName, clusterId, err.Error())
			return diag.FromErr(fmt.Errorf("%s", summary))
		}

		if stateResp.ClusterState == string(cluster.ClusterStateAbnormal) {
			return diag.FromErr(errors.New(stateResp.AbnormalReason))
		}
	}

	if v, ok := whParamMap["auto_scaling_policy"]; ok {
		policyJson := v.(string)
		err := setWarehouseAutoScalingPolicy(ctx, clusterAPI, clusterId, warehouseId, policyJson)
		if err != nil {
			msg := fmt.Sprintf("Add warehouse auto-scaling configuration failed, errMsg:%s", err.Error())
			log.Printf("[ERROR] %s", msg)
			return diag.Diagnostics{
				diag.Diagnostic{
					Severity: diag.Warning,
					Summary:  fmt.Sprintf("Config warehouse[%s] auto-scaling configuration failed", warehouseName),
					Detail:   msg,
				},
			}
		}
	}

	if v, ok := whParamMap["compute_node_configs"]; ok && len(whParamMap["compute_node_configs"].(map[string]interface{})) > 0 {
		configMap := v.(map[string]interface{})
		configs := make(map[string]string, len(configMap))
		for k, v := range configMap {
			configs[k] = v.(string)
		}
		UpsertClusterConfig(ctx, clusterAPI, &cluster.UpsertClusterConfigReq{
			ClusterID:   clusterId,
			ConfigType:  cluster.CustomConfigTypeBE,
			WarehouseID: warehouseId,
			Configs:     configs,
		})
	}

	expectedState := whParamMap["expected_state"].(string)
	if expectedState == string(cluster.ClusterStateSuspended) {
		summary := fmt.Sprintf("Suspend warehouse[%s] failed", warehouseName)
		suspendWhResp, err := clusterAPI.SuspendWarehouse(ctx, &cluster.SuspendWarehouseReq{
			WarehouseId: warehouseId,
		})
		if err != nil {
			return diag.Diagnostics{
				diag.Diagnostic{
					Severity: diag.Warning,
					Summary:  summary,
					Detail:   err.Error(),
				},
			}
		}
		infraActionId := suspendWhResp.ActionID
		if len(infraActionId) > 0 {
			stateResp, err := WaitClusterStateChangeComplete(ctx, &waitStateReq{
				clusterAPI: clusterAPI,
				clusterID:  clusterId,
				actionID:   infraActionId,
				timeout:    common.DeployOrScaleClusterTimeout,
				pendingStates: []string{
					string(cluster.ClusterStateDeploying),
					string(cluster.ClusterStateScaling),
					string(cluster.ClusterStateResuming),
					string(cluster.ClusterStateSuspending),
					string(cluster.ClusterStateReleasing),
					string(cluster.ClusterStateUpdating),
				},
				targetStates: []string{
					string(cluster.ClusterStateSuspended),
					string(cluster.ClusterStateAbnormal),
				},
			})

			summary := fmt.Sprintf("suspend warehouse[%s] failed", warehouseName)
			if err != nil {
				return diag.Diagnostics{
					diag.Diagnostic{
						Severity: diag.Warning,
						Summary:  summary,
						Detail:   fmt.Sprintf("%s. errMsg:%s", summary, err.Error()),
					},
				}
			}

			if stateResp.ClusterState == string(cluster.ClusterStateAbnormal) {
				return diag.Diagnostics{
					diag.Diagnostic{
						Severity: diag.Warning,
						Summary:  summary,
						Detail:   fmt.Sprintf("%s. errMsg:%s", summary, stateResp.AbnormalReason),
					},
				}
			}
		}
	}

	idleSuspendInterval := whParamMap["idle_suspend_interval"].(int)
	if idleSuspendInterval > 0 {
		err = clusterAPI.UpdateWarehouseIdleConfig(ctx, &cluster.UpdateWarehouseIdleConfigReq{
			WarehouseId: warehouseId,
			IntervalMs:  int64(idleSuspendInterval * 60 * 1000),
			State:       true,
		})
		if err != nil {
			return diag.Diagnostics{
				diag.Diagnostic{
					Severity: diag.Warning,
					Summary:  fmt.Sprintf("Config warehouse[%s] idle config failed", warehouseName),
					Detail:   err.Error(),
				},
			}
		}
	}
	return nil
}

func updateWarehouse(ctx context.Context, req *UpdateWarehouseReq) diag.Diagnostics {
	d := req.d
	clusterAPI := req.clusterAPI
	clusterId := req.clusterId
	oldParamMap, newParamMap := req.oldParamMap, req.newParamMap
	whExternalInfo := req.whExternalInfo

	warehouseId := whExternalInfo.Id
	isDefaultWarehouse := whExternalInfo.IsDefaultWarehouse
	computeNodeIsInstanceStore := whExternalInfo.IsInstanceStore

	warehouseName := newParamMap["name"].(string)
	expectedState := newParamMap["expected_state"].(string)
	expectedStateChanged := oldParamMap["expected_state"].(string) != newParamMap["expected_state"].(string)

	computeNodeDistributionChanged := oldParamMap["distribution_policy"].(string) != newParamMap["distribution_policy"].(string) ||
		(newParamMap["distribution_policy"].(string) == string(cluster.DistributionPolicySpecifyAZ) && oldParamMap["specify_az"].(string) != newParamMap["specify_az"].(string))
	if computeNodeDistributionChanged {
		distributionPolicy := newParamMap["distribution_policy"].(string)
		specifyAz := newParamMap["specify_az"].(string)
		resp, err := clusterAPI.ChangeWarehouseDistribution(ctx, &cluster.ChangeWarehouseDistributionReq{
			WarehouseID:        warehouseId,
			DistributionPolicy: distributionPolicy,
			SpecifyAz:          specifyAz,
		})
		if err != nil {
			return diag.FromErr(fmt.Errorf("failed to change warehouse distribution, clusterId:%s warehouseId:%s, errMsg:%s", clusterId, warehouseId, err.Error()))
		}

		infraActionResp, err := WaitClusterInfraActionStateChangeComplete(ctx, &waitStateReq{
			clusterAPI: clusterAPI,
			clusterID:  clusterId,
			actionID:   resp.InfraActionId,
			timeout:    common.DeployOrScaleClusterTimeout,
			pendingStates: []string{
				string(cluster.ClusterInfraActionStatePending),
				string(cluster.ClusterInfraActionStateOngoing),
			},
			targetStates: []string{
				string(cluster.ClusterInfraActionStateSucceeded),
				string(cluster.ClusterInfraActionStateCompleted),
				string(cluster.ClusterInfraActionStateFailed),
			},
		})

		if err != nil {
			return diag.FromErr(fmt.Errorf("failed to wait change warehouse distribution[%s], clusterId:%s warehouseId:%s, errMsg:%s", resp.InfraActionId, clusterId, warehouseId, err.Error()))
		}

		if infraActionResp.InfraActionState == string(cluster.ClusterInfraActionStateFailed) {
			return diag.FromErr(fmt.Errorf("failed to wait change warehouse distribution[%s], clusterId:%s warehouseId:%s, errMsg:%s", resp.InfraActionId, clusterId, warehouseId, infraActionResp.ErrMsg))
		}
	}

	// Modify warehouse node size
	computeNodeSizeChanged := oldParamMap["compute_node_size"].(string) != newParamMap["compute_node_size"].(string)
	if computeNodeSizeChanged {
		vmCate := newParamMap["compute_node_size"].(string)
		resp, err := clusterAPI.ScaleWarehouseSize(ctx, &cluster.ScaleWarehouseSizeReq{
			WarehouseId: warehouseId,
			VmCate:      vmCate,
		})

		if err != nil {
			return diag.FromErr(fmt.Errorf("failed to scale warehouse size, clusterId:%s warehouseId:%s, errMsg:%s", clusterId, warehouseId, err))
		}

		stateResp, err := WaitClusterStateChangeComplete(ctx, &waitStateReq{
			clusterAPI: clusterAPI,
			actionID:   resp.ActionID,
			clusterID:  clusterId,
			timeout:    common.DeployOrScaleClusterTimeout,
			pendingStates: []string{
				string(cluster.ClusterStateRunning),
				string(cluster.ClusterStateScaling)},
			targetStates: []string{string(cluster.ClusterStateRunning), string(cluster.ClusterStateAbnormal)},
		})
		if err != nil {
			return diag.FromErr(fmt.Errorf("waiting for cluster (%s) running: %s", clusterId, err))
		}

		if stateResp.ClusterState == string(cluster.ClusterStateAbnormal) {
			return diag.FromErr(errors.New(stateResp.AbnormalReason))
		}
	}

	// Modify warehouse node count
	computeNodeCountChanged := oldParamMap["compute_node_count"].(int) != newParamMap["compute_node_count"].(int)
	if computeNodeCountChanged {
		vmNum := int32(newParamMap["compute_node_count"].(int))
		resp, err := clusterAPI.ScaleWarehouseNum(ctx, &cluster.ScaleWarehouseNumReq{
			WarehouseId: warehouseId,
			VmNum:       vmNum,
		})

		if err != nil {
			return diag.FromErr(fmt.Errorf("failed to scale warehouse number, clusterId:%s warehouseId:%s, errMsg:%s", clusterId, warehouseId, err))
		}

		stateResp, err := WaitClusterStateChangeComplete(ctx, &waitStateReq{
			clusterAPI: clusterAPI,
			actionID:   resp.ActionID,
			clusterID:  clusterId,
			timeout:    common.DeployOrScaleClusterTimeout,
			pendingStates: []string{
				string(cluster.ClusterStateRunning),
				string(cluster.ClusterStateScaling)},
			targetStates: []string{string(cluster.ClusterStateRunning), string(cluster.ClusterStateAbnormal)},
		})
		if err != nil {
			return diag.FromErr(fmt.Errorf("waiting for cluster (%s) running: %s", clusterId, err))
		}

		if stateResp.ClusterState == string(cluster.ClusterStateAbnormal) {
			return diag.FromErr(errors.New(stateResp.AbnormalReason))
		}
	}

	// Moidify warehouse volume config
	oldVolumeConfig, newVolumeConfig := cluster.DefaultBeVolumeMap(), cluster.DefaultBeVolumeMap()
	if len(oldParamMap["compute_node_volume_config"].([]interface{})) > 0 {
		oldVolumeConfig = oldParamMap["compute_node_volume_config"].([]interface{})[0].(map[string]interface{})
	}
	if len(newParamMap["compute_node_volume_config"].([]interface{})) > 0 {
		newVolumeConfig = newParamMap["compute_node_volume_config"].([]interface{})[0].(map[string]interface{})
	}
	VolumeConfigChanged := cluster.Equal(oldVolumeConfig, newVolumeConfig)

	if !computeNodeIsInstanceStore && VolumeConfigChanged {

		o, n := d.GetChange("compute_node_volume_config")
		oldVolumeConfig, newVolumeConfig := cluster.DefaultBeVolumeMap(), cluster.DefaultBeVolumeMap()

		if len(o.([]interface{})) > 0 {
			oldVolumeConfig = o.([]interface{})[0].(map[string]interface{})
		}
		if len(n.([]interface{})) > 0 {
			newVolumeConfig = n.([]interface{})[0].(map[string]interface{})
		}

		if oldVolumeConfig["vol_number"].(int) != newVolumeConfig["vol_number"].(int) {
			return diag.FromErr(fmt.Errorf("the `vol_number` field is not allowed to be modified"))
		}

		if oldVolumeConfig["vol_size"].(int) > newVolumeConfig["vol_size"].(int) {
			return diag.FromErr(fmt.Errorf("storage size does not support decrease"))
		}

		req := &cluster.ModifyClusterVolumeReq{
			ClusterId:   clusterId,
			WarehouseID: warehouseId,
			Type:        cluster.ClusterModuleTypeWarehouse,
		}

		if v, ok := newVolumeConfig["vol_size"]; ok && v != oldVolumeConfig["vol_size"] {
			req.VmVolSize = int64(v.(int))
		}
		if v, ok := newVolumeConfig["iops"]; ok && v != oldVolumeConfig["iops"] {
			req.Iops = int64(v.(int))
		}
		if v, ok := newVolumeConfig["throughput"]; ok && v != oldVolumeConfig["throughput"] {
			req.Throughput = int64(v.(int))
		}

		log.Printf("[DEBUG] modify warehouse[%s] volume config, req:%+v", warehouseName, req)
		modifyVolumeResp, err := clusterAPI.ModifyClusterVolume(ctx, req)
		if err != nil {
			log.Printf("[ERROR] modify warehouse[%s] volume config failed, err:%+v", warehouseName, err)
			return diag.FromErr(err)
		}
		infraActionId := modifyVolumeResp.ActionID
		if len(infraActionId) > 0 {
			infraActionResp, err := WaitClusterInfraActionStateChangeComplete(ctx, &waitStateReq{
				clusterAPI: clusterAPI,
				clusterID:  clusterId,
				actionID:   infraActionId,
				timeout:    30 * time.Minute,
				pendingStates: []string{
					string(cluster.ClusterInfraActionStatePending),
					string(cluster.ClusterInfraActionStateOngoing),
				},
				targetStates: []string{
					string(cluster.ClusterInfraActionStateSucceeded),
					string(cluster.ClusterInfraActionStateCompleted),
					string(cluster.ClusterInfraActionStateFailed),
				},
			})

			summary := fmt.Sprintf("Modify warehouse[%s] volume config failed", warehouseName)

			if err != nil {
				return diag.Diagnostics{
					diag.Diagnostic{
						Severity: diag.Error,
						Summary:  summary,
						Detail:   err.Error(),
					},
				}
			}

			if infraActionResp.InfraActionState == string(cluster.ClusterInfraActionStateFailed) {
				return diag.Diagnostics{
					diag.Diagnostic{
						Severity: diag.Error,
						Summary:  summary,
						Detail:   infraActionResp.ErrMsg,
					},
				}
			}
		}
	}

	// Modify idle suspend interval
	idleSuspendIntervalChanged := oldParamMap["idle_suspend_interval"].(int) != newParamMap["idle_suspend_interval"].(int)
	if idleSuspendIntervalChanged {
		idleSuspendInterval := newParamMap["idle_suspend_interval"].(int)
		err := clusterAPI.UpdateWarehouseIdleConfig(ctx, &cluster.UpdateWarehouseIdleConfigReq{
			WarehouseId: warehouseId,
			IntervalMs:  int64(idleSuspendInterval * 60 * 1000),
			State:       idleSuspendInterval > 0,
		})
		if err != nil {
			return diag.Diagnostics{
				diag.Diagnostic{
					Severity: diag.Warning,
					Summary:  "Config warehouse idle config failed",
					Detail:   err.Error(),
				},
			}
		}
	}

	// Modify sr config
	oldSrConfigMap := oldParamMap["compute_node_configs"].(map[string]interface{})
	oldConfigs := make(map[string]string, 0)
	for k, v := range oldSrConfigMap {
		oldConfigs[k] = v.(string)
	}

	newSrConfigMap := newParamMap["compute_node_configs"].(map[string]interface{})
	newConfigs := make(map[string]string, 0)
	for k, v := range newSrConfigMap {
		newConfigs[k] = v.(string)
	}
	srConfigChanged := !cluster.Equal(oldConfigs, newConfigs)

	if expectedStateChanged && !isDefaultWarehouse {
		if expectedState == string(cluster.ClusterStateRunning) {
			resp := ResumeWarehouse(ctx, clusterAPI, clusterId, warehouseId, warehouseName)
			if resp != nil {
				return resp
			}
		}
	}
	if srConfigChanged {
		UpsertClusterConfig(ctx, clusterAPI, &cluster.UpsertClusterConfigReq{
			ClusterID:   clusterId,
			ConfigType:  cluster.CustomConfigTypeBE,
			WarehouseID: warehouseId,
			Configs:     newConfigs,
		})
	}

	// Modidy warehouse state
	if expectedStateChanged && !isDefaultWarehouse {
		if expectedState == string(cluster.ClusterStateSuspended) {
			resp := SuspendWarehouse(ctx, clusterAPI, clusterId, warehouseId, warehouseName)
			if resp != nil {
				return resp
			}
		}
	}

	// Modify auto scaling policy
	autoScalingPolicyChanged := oldParamMap["auto_scaling_policy"].(string) != newParamMap["auto_scaling_policy"].(string)
	if autoScalingPolicyChanged {
		policyJson := ""
		if v, ok := newParamMap["auto_scaling_policy"]; ok {
			policyJson = v.(string)
		}

		if len(policyJson) > 0 {
			autoScalingConfig := &cluster.WarehouseAutoScalingConfig{}
			json.Unmarshal([]byte(policyJson), autoScalingConfig)
			req := &cluster.SaveWarehouseAutoScalingConfigReq{
				ClusterId:                  clusterId,
				WarehouseId:                warehouseId,
				WarehouseAutoScalingConfig: *autoScalingConfig,
				State:                      true,
			}
			_, err := clusterAPI.SaveWarehouseAutoScalingConfig(ctx, req)
			if err != nil {
				msg := fmt.Sprintf("Update warehouse auto-scaling configuration failed, errMsg:%s", err.Error())
				log.Printf("[ERROR] %s", msg)
				return diag.FromErr(fmt.Errorf("%s", msg))
			}
		} else {
			err := clusterAPI.DeleteWarehouseAutoScalingConfig(ctx, &cluster.DeleteWarehouseAutoScalingConfigReq{
				WarehouseId: warehouseId,
			})
			if err != nil {
				return diag.Diagnostics{
					diag.Diagnostic{
						Severity: diag.Warning,
						Summary:  "Delete warehouse auto scaling config failed",
						Detail:   err.Error(),
					},
				}
			}
		}
	}

	return nil
}

func DeleteWarehouse(ctx context.Context, clusterAPI cluster.IClusterAPI, clusterId, warehouseId string) (diags diag.Diagnostics) {

	resp, err := clusterAPI.ReleaseWarehouse(ctx, &cluster.ReleaseWarehouseReq{
		WarehouseId: warehouseId,
	})

	if err != nil {
		log.Printf("[ERROR] release warehouse failed, err:%+v", err)
		return diag.FromErr(err)
	}

	infraActionId := resp.ActionID
	if len(infraActionId) > 0 {
		stateResp, err := WaitClusterStateChangeComplete(ctx, &waitStateReq{
			clusterAPI: clusterAPI,
			clusterID:  clusterId,
			actionID:   resp.ActionID,
			timeout:    common.DeployOrScaleClusterTimeout,
			pendingStates: []string{
				string(cluster.ClusterStateDeploying),
				string(cluster.ClusterStateRunning),
				string(cluster.ClusterStateScaling),
				string(cluster.ClusterStateResuming),
				string(cluster.ClusterStateSuspending),
				string(cluster.ClusterStateReleasing),
				string(cluster.ClusterStateUpdating),
			},
			targetStates: []string{
				string(cluster.ClusterStateReleased),
				string(cluster.ClusterStateAbnormal),
			},
		})

		if err != nil {
			summary := fmt.Sprintf("release warehouse[%s] of the cluster[%s] failed, errMsg:%s", warehouseId, clusterId, err.Error())
			return diag.FromErr(fmt.Errorf(summary))
		}

		if stateResp.ClusterState == string(cluster.ClusterStateAbnormal) {
			return diag.FromErr(errors.New(stateResp.AbnormalReason))
		}
	}
	return diags
}

func SuspendWarehouse(ctx context.Context, clusterAPI cluster.IClusterAPI, clusterId, warehouseId, warehouseName string) (diags diag.Diagnostics) {
	suspendWhResp, err := clusterAPI.SuspendWarehouse(ctx, &cluster.SuspendWarehouseReq{
		WarehouseId: warehouseId,
	})
	if err != nil {
		return diag.Diagnostics{
			diag.Diagnostic{
				Severity: diag.Warning,
				Summary:  "Suspend warehouse failed",
				Detail:   err.Error(),
			},
		}
	}
	infraActionId := suspendWhResp.ActionID
	if len(infraActionId) > 0 {
		stateResp, err := WaitClusterStateChangeComplete(ctx, &waitStateReq{
			clusterAPI: clusterAPI,
			clusterID:  clusterId,
			actionID:   infraActionId,
			timeout:    common.DeployOrScaleClusterTimeout,
			pendingStates: []string{
				string(cluster.ClusterStateDeploying),
				string(cluster.ClusterStateRunning),
				string(cluster.ClusterStateScaling),
				string(cluster.ClusterStateResuming),
				string(cluster.ClusterStateSuspending),
				string(cluster.ClusterStateReleasing),
				string(cluster.ClusterStateUpdating),
			},
			targetStates: []string{
				string(cluster.ClusterStateSuspended),
				string(cluster.ClusterStateAbnormal),
			},
		})

		if err != nil {
			msg := fmt.Sprintf("suspend warehouse[%s] of the cluster[%s] failed, errMsg:%s", warehouseName, clusterId, err.Error())
			return diag.Diagnostics{
				diag.Diagnostic{
					Severity: diag.Warning,
					Summary:  "Suspend warehouse",
					Detail:   msg,
				},
			}
		}

		if stateResp.ClusterState == string(cluster.ClusterStateAbnormal) {
			return diag.Diagnostics{
				diag.Diagnostic{
					Severity: diag.Warning,
					Summary:  "Suspend warehouse",
					Detail:   stateResp.AbnormalReason,
				},
			}
		}
	}
	return diags
}

func ResumeWarehouse(ctx context.Context, clusterAPI cluster.IClusterAPI, clusterId, warehouseId, warehouseName string) (diags diag.Diagnostics) {
	resumeWhResp, err := clusterAPI.ResumeWarehouse(ctx, &cluster.ResumeWarehouseReq{
		WarehouseId: warehouseId,
	})
	if err != nil {
		return diag.Diagnostics{
			diag.Diagnostic{
				Severity: diag.Error,
				Summary:  "Resume warehouse failed",
				Detail:   err.Error(),
			},
		}
	}
	infraActionId := resumeWhResp.ActionID
	if len(infraActionId) > 0 {
		stateResp, err := WaitClusterStateChangeComplete(ctx, &waitStateReq{
			clusterAPI: clusterAPI,
			clusterID:  clusterId,
			actionID:   infraActionId,
			timeout:    common.DeployOrScaleClusterTimeout,
			pendingStates: []string{
				string(cluster.ClusterStateDeploying),
				string(cluster.ClusterStateScaling),
				string(cluster.ClusterStateResuming),
				string(cluster.ClusterStateSuspending),
				string(cluster.ClusterStateSuspended),
				string(cluster.ClusterStateReleasing),
				string(cluster.ClusterStateUpdating),
			},
			targetStates: []string{
				string(cluster.ClusterStateRunning),
				string(cluster.ClusterStateAbnormal),
			},
		})

		if err != nil {
			summary := fmt.Sprintf("resume warehouse[%s] of the cluster[%s] failed, errMsg:%s", warehouseName, clusterId, err.Error())
			return diag.FromErr(fmt.Errorf(summary))
		}

		if stateResp.ClusterState == string(cluster.ClusterStateAbnormal) {
			return diag.FromErr(errors.New(stateResp.AbnormalReason))
		}
	}
	return diags
}

func IsAllRunning(c *cluster.Cluster) bool {
	if c.ClusterState != cluster.ClusterStateRunning {
		return false
	}

	for _, wh := range c.Warehouses {
		if wh.State != cluster.ClusterStateRunning {
			return false
		}
	}

	return true
}

var InternalTagKeys = map[string]bool{
	"Vendor":             true,
	"Creator":            true,
	"ClusterName":        true,
	"ServiceAccountName": true,
	"ServiceAccountID":   true,
}

type UpdateWarehouseReq struct {
	d              *schema.ResourceData
	clusterAPI     cluster.IClusterAPI
	clusterId      string
	oldParamMap    map[string]interface{}
	newParamMap    map[string]interface{}
	whExternalInfo *cluster.WarehouseExternalInfo
}<|MERGE_RESOLUTION|>--- conflicted
+++ resolved
@@ -1341,11 +1341,7 @@
 }
 
 func resourceElasticClusterV2Update(ctx context.Context, d *schema.ResourceData, m interface{}) diag.Diagnostics {
-<<<<<<< HEAD
-	var immutableFields = []string{"csp", "region", "cluster_name", "default_admin_password", "data_credential_id", "deployment_credential_id", "network_id", "init_scripts", "query_port"}
-=======
-	var immutableFields = []string{"csp", "region", "cluster_name", "compute_node_ebs_disk_number", "default_admin_password", "data_credential_id", "deployment_credential_id", "network_id", "query_port"}
->>>>>>> cab5f986
+	var immutableFields = []string{"csp", "region", "cluster_name", "default_admin_password", "data_credential_id", "deployment_credential_id", "network_id", "query_port"}
 	for _, f := range immutableFields {
 		if d.HasChange(f) && !d.IsNewResource() {
 			return diag.FromErr(fmt.Errorf("the `%s` field is not allowed to be modified", f))
@@ -1431,13 +1427,6 @@
 		}
 	}
 
-<<<<<<< HEAD
-	if d.HasChange("ranger_certs_dir") && !d.IsNewResource() {
-		rangerCertsDirPath := d.Get("ranger_certs_dir").(string)
-		warningDiag := UpsertClusterRangerCert(ctx, clusterAPI, d.Id(), rangerCertsDirPath, true)
-		if warningDiag != nil {
-			return warningDiag
-=======
 	if d.HasChange("resource_tags") && !d.IsNewResource() {
 		_, n := d.GetChange("resource_tags")
 
@@ -1474,7 +1463,14 @@
 		})
 		if err != nil {
 			return diag.FromErr(fmt.Errorf("failed to update cluster(%s) init-scripts: %s", d.Id(), err.Error()))
->>>>>>> cab5f986
+		}
+	}
+
+	if d.HasChange("ranger_certs_dir") && !d.IsNewResource() {
+		rangerCertsDirPath := d.Get("ranger_certs_dir").(string)
+		warningDiag := UpsertClusterRangerCert(ctx, clusterAPI, d.Id(), rangerCertsDirPath, true)
+		if warningDiag != nil {
+			return warningDiag
 		}
 	}
 
