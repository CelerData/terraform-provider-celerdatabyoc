package cluster

type ClusterModuleType string
type ClusterState string
type ClusterType string
type DomainAllocateState int32
type CustomConfigType int
<<<<<<< HEAD
type ClusterInfraActionState string
=======

const (
	CustomConfigTypeUnknown     CustomConfigType = 0
	CustomConfigTypeBE          CustomConfigType = 1
	CustomConfigTypeRanger      CustomConfigType = 2
	CustomConfigTypeLDAPSSLCert CustomConfigType = 3
	CustomConfigTypeFe          CustomConfigType = 4

	RANGER_CONFIG_KEY = "s3_path"
)
>>>>>>> f6b667c1

var (
	SupportedConfigType      = []string{"FE", "BE", "RANGER"}
	SupportedClusterNodeType = []string{"FE", "BE", "COORDINATOR"}
)

const (
	ClusterTypeClassic         = ClusterType("CLASSIC")
	ClusterTypeElasic          = ClusterType("ELASTIC")
	ClusterModuleTypeUnknown   = ClusterModuleType("Unknown")
	ClusterModuleTypeFE        = ClusterModuleType("FE")
	ClusterModuleTypeBE        = ClusterModuleType("BE")
	ClusterModuleTypeWarehouse = ClusterModuleType("Warehouse")
	ClusterStateDeploying      = ClusterState("Deploying")
	ClusterStateRunning        = ClusterState("Running")
	ClusterStateScaling        = ClusterState("Scaling")
	ClusterStateAbnormal       = ClusterState("Abnormal")
	ClusterStateSuspending     = ClusterState("Suspending")
	ClusterStateSuspended      = ClusterState("Suspended")
	ClusterStateResuming       = ClusterState("Resuming")
	ClusterStateReleasing      = ClusterState("Releasing")
	ClusterStateReleased       = ClusterState("Released")
	ClusterStateUpdating       = ClusterState("Updating")

	DomainAllocateStateUnknown   DomainAllocateState = 0
	DomainAllocateStateOngoing   DomainAllocateState = 3
	DomainAllocateStateSucceeded DomainAllocateState = 1
	DomainAllocateStateFailed    DomainAllocateState = 2

	ClusterInfraActionStatePending   ClusterInfraActionState = "Pending"
	ClusterInfraActionStateOngoing   ClusterInfraActionState = "Ongoing"
	ClusterInfraActionStateSucceeded ClusterInfraActionState = "Succeeded"
	ClusterInfraActionStateCompleted ClusterInfraActionState = "Completed"
	ClusterInfraActionStateFailed    ClusterInfraActionState = "Failed"

	CustomConfigTypeUnknown     CustomConfigType = 0
	CustomConfigTypeBE          CustomConfigType = 1
	CustomConfigTypeRanger      CustomConfigType = 2
	CustomConfigTypeLDAPSSLCert CustomConfigType = 3
	CustomConfigTypeFe          CustomConfigType = 4
)

type Kv struct {
	Key   string `json:"key"`
	Value string `json:"value"`
}

type DiskInfo struct {
	Number  uint32 `json:"number"`
	PerSize uint64 `json:"per_size"` // unit:GB
}

type ClusterItem struct {
	Type          ClusterModuleType `json:"type"`
	Name          string            `json:"name"`
	Num           uint32            `json:"num"`
	StorageSizeGB uint64            `json:"storage_size_gb"` // deprecated
	InstanceType  string            `json:"instance_type"`
	DiskInfo      *DiskInfo         `json:"disk_info"`
}

type Script struct {
	ScriptPath string `json:"script_path"`
	LogsDir    string `json:"logs_dir"`
}

type ClusterConf struct {
	ClusterId          string         `json:"cluster_id"`
	ClusterType        ClusterType    `json:"cluster_type"`
	Csp                string         `json:"csp"`
	Region             string         `json:"region"`
	ClusterName        string         `json:"cluster_name"`
	ClusterItems       []*ClusterItem `json:"cluster_items"`
	DeployCredlId      string         `json:"deploy_cred_id"`
	DataCredId         string         `json:"data_cred_id"`
	NetIfaceId         string         `json:"net_iface_id"`
	Password           string         `json:"password"`
	SslConnEnable      bool           `json:"ssl_conn_enable"`
	Tags               []*Kv          `json:"tags"`
	Scripts            []*Script      `json:"scripts"`
	RunScriptsParallel bool           `json:"run_scripts_parallel"`
	QueryPort          int32          `json:"query_port"`
	RunScriptsTimeout  int32          `json:"run_scripts_timeout"`
}

type GetReq struct {
	ClusterID string `json:"cluster_id" mapstructure:"cluster_id"`
}

type GetResp struct {
	Cluster *Cluster `json:"cluster" mapstructure:"cluster"`
}

type GetStateReq struct {
	ClusterID string `json:"cluster_id"  mapstructure:"action_id"`
	ActionID  string `json:"action_id" mapstructure:"action_id"`
}

type GetStateResp struct {
	ClusterState   string `json:"cluster_state" mapstructure:"cluster_state"`
	AbnormalReason string `json:"abnormal_reason" mapstructure:"abnormal_reason"`
}

type ReleaseReq struct {
	ClusterID string `json:"cluster_id" mapstructure:"cluster_id"`
}

type ReleaseResp struct {
	ActionID string `json:"action_id" mapstructure:"action_id"`
}

type SuspendReq struct {
	ClusterID string `json:"cluster_id" mapstructure:"cluster_id"`
}

type SuspendResp struct {
	ActionID string `json:"action_id" mapstructure:"action_id"`
}

type ResumeReq struct {
	ClusterID string `json:"cluster_id" mapstructure:"cluster_id"`
}

type ResumeResp struct {
	ActionID string `json:"action_id" mapstructure:"action_id"`
}

type DeployReq struct {
	RequestId   string       `json:"request_id"  mapstructure:"request_id"`
	ClusterConf *ClusterConf `json:"cluster_conf" mapstructure:"cluster_conf"`
	SourceFrom  string       `json:"source_from" mapstructure:"source_from"`
}

type DeployResp struct {
	ClusterID string `json:"cluster_id" mapstructure:"cluster_id"`
	ActionID  string `json:"action_id" mapstructure:"action_id"`
}

type Module struct {
	AmiId         string `json:"ami_id" mapstructure:"ami_id"`
	Num           uint32 `json:"num" mapstructure:"num"`
	StorageSizeGB uint64 `json:"storage_size_gb" mapstructure:"storage_size_gb"`
	InstanceType  string `json:"instance_type" mapstructure:"instance_type"`
	VmVolSizeGB   int64  `json:"vm_vol_size_gb" mapstructure:"vm_vol_size_gb"`
	VmVolNum      int32  `json:"vm_vol_num" mapstructure:"vm_vol_num"`
}

type Cluster struct {
	ClusterID           string       `json:"cluster_id" mapstructure:"cluster_id"`
	ClusterName         string       `json:"cluster_name" mapstructure:"cluster_name"`
	ClusterState        ClusterState `json:"cluster_state"  mapstructure:"cluster_state"`
	ClusterVersion      string       `json:"cluster_version" mapstructure:"cluster_version"`
	ClusterType         ClusterType  `json:"cluster_type" mapstructure:"cluster_type"`
	Csp                 string       `json:"csp" mapstructure:"csp"`
	Region              string       `json:"region" mapstructure:"region"`
	AccountID           string       `json:"account_id" mapstructure:"account_id"`
	FeModule            *Module      `json:"fe_module" mapstructure:"fe_module"`
	BeModule            *Module      `json:"be_module" mapstructure:"be_module"`
	SSLConnEnable       bool         `json:"ssl_conn_enable" mapstructure:"ssl_conn_enable"`
	NetIfaceID          string       `json:"net_iface_id" mapstructure:"net_iface_id"`
	DeployCredID        string       `json:"deploy_cred_id" mapstructure:"deploy_cred_id"`
	DataCredID          string       `json:"data_cred_id" mapstructure:"data_cred_id"`
	FreeTier            bool         `json:"free_tier" mapstructure:"free_tier"`
	QueryPort           int32        `json:"query_port" mapstructure:"query_port"`
	IdleSuspendInterval int32        `json:"idle_suspend_interval" mapstructure:"idle_suspend_interval"`
	LdapSslCerts        []string     `json:"ldap_ssl_certs"  mapstructure:"ldap_ssl_certs"`
}

type ScaleInReq struct {
	RequestId  string            `json:"request_id" mapstructure:"request_id"`
	ClusterId  string            `json:"cluster_id" mapstructure:"cluster_id"`
	ModuleType ClusterModuleType `json:"module_type" mapstructure:"module_type"`
	ExpectNum  int32             `json:"expect_num" mapstructure:"expect_num"`
}

type ScaleInResp struct {
	ActionId string `json:"action_id" mapstructure:"action_id"`
}

type ScaleOutReq struct {
	RequestId  string            `json:"request_id" mapstructure:"request_id"`
	ClusterId  string            `json:"cluster_id" mapstructure:"cluster_id"`
	ModuleType ClusterModuleType `json:"module_type"  mapstructure:"module_type"`
	ExpectNum  int32             `json:"expect_num" mapstructure:"expect_num"`
}

type ScaleOutResp struct {
	ActionId string `json:"action_id" mapstructure:"action_id"`
}

type ScaleUpReq struct {
	RequestId  string            `json:"request_id" mapstructure:"request_id"`
	ClusterId  string            `json:"cluster_id" mapstructure:"cluster_id"`
	ModuleType ClusterModuleType `json:"module_type" mapstructure:"module_type"`
	VmCategory string            `json:"vm_category" mapstructure:"vm_category"`
}

type ScaleUpResp struct {
	ActionId string `json:"action_id" mapstructure:"action_id"`
}

type IncrStorageSizeReq struct {
	RequestId     string            `json:"request_id" mapstructure:"request_id"`
	ClusterId     string            `json:"cluster_id" mapstructure:"cluster_id"`
	ModuleType    ClusterModuleType `json:"module_type" mapstructure:"module_type"`
	StorageSizeGB int64             `json:"storage_size_gb" mapstructure:"storage_size_gb"` // deprecated
	DiskInfo      *DiskInfo         `json:"disk_info" mapstructure:"disk_info"`
}

type IncrStorageSizeResp struct {
	ActionId string `json:"action_id" mapstructure:"action_id"`
}

type EndpointsInfo struct {
	NetworkMethod string `json:"network_method" mapstructure:"network_method"`
	Host          string `json:"host" mapstructure:"host"`
	Port          int64  `json:"port" mapstructure:"port"`
}

type GetClusterEndpointsReq struct {
	ClusterId string `json:"cluster_id" mapstructure:"cluster_id"`
}

type GetClusterEndpointsResp struct {
	State DomainAllocateState `json:"state" mapstructure:"state"`
	List  []*EndpointsInfo    `json:"list" mapstructure:"list"`
}

type AllocateClusterEndpointsReq struct {
	ClusterId string `json:"cluster_id" mapstructure:"cluster_id"`
}

type DatabaseUserInfo struct {
	UserName string `json:"user_name" mapstructure:"user_name"`
	Password string `json:"password" mapstructure:"password"`
}

type CheckDatabaseUserReq struct {
	ClusterId     string           `json:"cluster_id" mapstructure:"cluster_id"`
	LoginUserInfo DatabaseUserInfo `json:"login_user_info" mapstructure:"login_user_info"`
	UserInfo      DatabaseUserInfo `json:"user_info" mapstructure:"user_info"`
}

type CheckDatabaseUserResp struct {
	Exist bool `json:"exist" mapstructure:"exist"`
}

type CreateDatabaseUserReq struct {
	ClusterId     string           `json:"cluster_id" mapstructure:"cluster_id"`
	LoginUserInfo DatabaseUserInfo `json:"login_user_info" mapstructure:"login_user_info"`
	NewUserInfo   DatabaseUserInfo `json:"new_user_info" mapstructure:"new_user_info"`
}

type CreateDatabaseUserResp struct {
	Code   int32  `json:"code" mapstructure:"code"`
	ErrMsg string `json:"err_msg" mapstructure:"err_msg"`
}

type ResetDatabaseUserPasswordReq struct {
	ClusterId     string           `json:"cluster_id" mapstructure:"cluster_id"`
	LoginUserInfo DatabaseUserInfo `json:"login_user_info" mapstructure:"login_user_info"`
	UserInfo      DatabaseUserInfo `json:"user_info" mapstructure:"user_info"`
}

type ResetDatabaseUserPasswordResp struct {
	Code   int32  `json:"code" mapstructure:"code"`
	ErrMsg string `json:"err_msg" mapstructure:"err_msg"`
}

type DropDatabaseUserReq struct {
	ClusterId     string           `json:"cluster_id" mapstructure:"cluster_id"`
	LoginUserInfo DatabaseUserInfo `json:"login_user_info" mapstructure:"login_user_info"`
	UserInfo      DatabaseUserInfo `json:"user_info" mapstructure:"user_info"`
}

type DropDatabaseUserResp struct {
	Code   int32  `json:"code" mapstructure:"code"`
	ErrMsg string `json:"err_msg" mapstructure:"err_msg"`
}

type CommonResp struct {
	Code    int32  `json:"code" mapstructure:"code"`
	Message string `json:"message" mapstructure:"message"`
}

type UpsertClusterSSLCertReq struct {
	ClusterId string `json:"clusterId" mapstructure:"clusterId"`
	Domain    string `json:"domain" mapstructure:"domain"`
	CrtBucket string `json:"crtBucket" mapstructure:"crtBucket"`
	CrtPath   string `json:"crtPath" mapstructure:"crtPath"`
	KeyBucket string `json:"keyBucket" mapstructure:"keyBucket"`
	KeyPath   string `json:"keyPath" mapstructure:"keyPath"`
}

type GetClusterDomainSSLCertReq struct {
	ClusterId string `json:"clusterId" mapstructure:"clusterId"`
	Domain    string `json:"domain" mapstructure:"domain"`
}

type GetClusterDomainSSLCertResp struct {
	Exist      bool        `json:"exist" mapstructure:"exist"`
	DomainCert *DomainCert `json:"domainCert" mapstructure:"domainCert"`
}

type DomainCert struct {
	CertID     string `json:"certId" mapstructure:"certId"`
	ClusterID  string `json:"clusterId" mapstructure:"clusterId"`
	Domain     string `json:"domain" mapstructure:"domain"`
	CrtBucket  string `json:"crtBucket" mapstructure:"crtBucket"`
	CrtPath    string `json:"crtPath" mapstructure:"crtPath"`
	KeyBucket  string `json:"keyBucket" mapstructure:"keyBucket"`
	KeyPath    string `json:"keyPath" mapstructure:"keyPath"`
	DomainType string `json:"domainType" mapstructure:"domainType"`
	CertState  string `json:"certState" mapstructure:"certState"`
	InUse      bool   `json:"inUse" mapstructure:"inUse"`
}

type ListCustomConfigReq struct {
	ClusterID   string           `json:"cluster_id" mapstructure:"cluster_id"`
	ConfigType  CustomConfigType `json:"config_type" mapstructure:"config_type"`
	WarehouseID string           `json:"warehouse_id" mapstructure:"warehouse_id"`
}

type ListCustomConfigResp struct {
	Configs     map[string]string `json:"configs" mapstructure:"configs"`
	LastApplyAt int64             `json:"last_apply_at" mapstructure:"last_apply_at"`
	LastEditAt  int64             `json:"last_edit_at" mapstructure:"last_edit_at"`
}

type SaveCustomConfigReq struct {
	ClusterID   string            `json:"cluster_id" mapstructure:"cluster_id"`
	ConfigType  CustomConfigType  `json:"config_type" mapstructure:"config_type"`
	WarehouseID string            `json:"warehouse_id" mapstructure:"warehouse_id"`
	Configs     map[string]string `json:"configs" mapstructure:"configs"`
}

type ApplyCustomConfigReq struct {
	ClusterID   string           `json:"cluster_id" mapstructure:"cluster_id"`
	ConfigType  CustomConfigType `json:"config_type" mapstructure:"config_type"`
	WarehouseID string           `json:"warehouse_id" mapstructure:"warehouse_id"`
}

type ApplyCustomConfigResp struct {
	InfraActionId string `json:"infra_action_id" mapstructure:"infra_action_id"`
}

type GetClusterInfraActionStateReq struct {
	ClusterId string `json:"clusterId"`
	ActionId  string `json:"actionId"`
}

type GetClusterInfraActionStateResp struct {
	InfraActionState string `json:"infra_action_state" mapstructure:"infra_action_state"`
	ErrMsg           string `json:"err_msg" mapstructure:"err_msg"`
}

type UpsertClusterIdleConfigReq struct {
	ClusterId  string `json:"clusterId"`
	IntervalMs uint64 `json:"intervalMs"`
	Enable     bool   `json:"enable"`
}

type UpsertLDAPSSLCertsReq struct {
	ClusterId string   `json:"cluster_id"`
	S3Objects []string `json:"s3_objects"`
}

type UpsertLDAPSSLCertsResp struct {
	InfraActionId string `json:"infra_action_id" mapstructure:"infra_action_id"`
}

<<<<<<< HEAD
type GetClusterVolumeDetailReq struct {
	ClusterId string            `json:"cluster_id"`
	Type      ClusterModuleType `json:"type"`
}

type GetClusterVolumeDetailResp struct {
	ClusterId  string            `json:"cluster_id" mapstructure:"cluster_id"`
	Type       ClusterModuleType `json:"type" mapstructure:"type"` // FE/BE
	VmVolCate  string            `json:"vm_vol_cate" mapstructure:"vm_vol_cate"`
	VmVolSize  int64             `json:"vm_vol_size" mapstructure:"vm_vol_size"` // unit:GB
	VmVolNum   int32             `json:"vm_vol_num" mapstructure:"vm_vol_num"`
	Iops       int64             `json:"iops" mapstructure:"iops"`
	Throughput int64             `json:"throughput" mapstructure:"throughput"`
}

type ModifyClusterVolumeReq struct {
	ClusterId  string            `json:"cluster_id"`
	Type       ClusterModuleType `json:"type"` // FE/BE
	VmVolCate  string            `json:"vm_vol_cate"`
	VmVolSize  int64             `json:"vm_vol_size"` // unit:GB
	VmVolNum   int32             `json:"vm_vol_num"`
	Iops       int64             `json:"iops"`
	Throughput int64             `json:"throughput"`
}

type ModifyClusterVolumeResp struct {
	ActionID string `json:"action_id" mapstructure:"action_id"`
=======
type CleanCustomConfigReq struct {
	ClusterID   string           `json:"cluster_id" mapstructure:"cluster_id"`
	ConfigType  CustomConfigType `json:"config_type" mapstructure:"config_type"`
	WarehouseID string           `json:"warehouse_id" mapstructure:"warehouse_id"`
}

type CleanCustomConfigResp struct {
	InfraActionId string `json:"infra_action_id" mapstructure:"infra_action_id"`
>>>>>>> f6b667c1
}

func ConvertStrToCustomConfigType(val string) CustomConfigType {
	var customConfigType CustomConfigType
	switch val {
	case "FE":
		customConfigType = CustomConfigTypeFe
	case "BE":
		customConfigType = CustomConfigTypeBE
	case "RANGER":
		customConfigType = CustomConfigTypeRanger
	}
	return customConfigType
}

func ConvertIntToCustomConfigType(val int) CustomConfigType {
	customConfigType := CustomConfigTypeUnknown
	switch val {
	case 4:
		customConfigType = CustomConfigTypeFe
	case 1:
		customConfigType = CustomConfigTypeBE
	case 2:
		customConfigType = CustomConfigTypeRanger
	}
	return customConfigType
}

func ConvertStrToClusterModuleType(val string) ClusterModuleType {
	nodeType := ClusterModuleTypeUnknown
	switch val {
	case "FE", "COORDINATOR":
		nodeType = ClusterModuleTypeFE
	case "BE":
		nodeType = ClusterModuleTypeBE
	case "WAREHOUSE":
		nodeType = ClusterModuleTypeWarehouse
	}
	return nodeType
}<|MERGE_RESOLUTION|>--- conflicted
+++ resolved
@@ -5,9 +5,6 @@
 type ClusterType string
 type DomainAllocateState int32
 type CustomConfigType int
-<<<<<<< HEAD
-type ClusterInfraActionState string
-=======
 
 const (
 	CustomConfigTypeUnknown     CustomConfigType = 0
@@ -18,7 +15,6 @@
 
 	RANGER_CONFIG_KEY = "s3_path"
 )
->>>>>>> f6b667c1
 
 var (
 	SupportedConfigType      = []string{"FE", "BE", "RANGER"}
@@ -390,7 +386,16 @@
 	InfraActionId string `json:"infra_action_id" mapstructure:"infra_action_id"`
 }
 
-<<<<<<< HEAD
+type CleanCustomConfigReq struct {
+	ClusterID   string           `json:"cluster_id" mapstructure:"cluster_id"`
+	ConfigType  CustomConfigType `json:"config_type" mapstructure:"config_type"`
+	WarehouseID string           `json:"warehouse_id" mapstructure:"warehouse_id"`
+}
+
+type CleanCustomConfigResp struct {
+	InfraActionId string `json:"infra_action_id" mapstructure:"infra_action_id"`
+}
+
 type GetClusterVolumeDetailReq struct {
 	ClusterId string            `json:"cluster_id"`
 	Type      ClusterModuleType `json:"type"`
@@ -418,16 +423,6 @@
 
 type ModifyClusterVolumeResp struct {
 	ActionID string `json:"action_id" mapstructure:"action_id"`
-=======
-type CleanCustomConfigReq struct {
-	ClusterID   string           `json:"cluster_id" mapstructure:"cluster_id"`
-	ConfigType  CustomConfigType `json:"config_type" mapstructure:"config_type"`
-	WarehouseID string           `json:"warehouse_id" mapstructure:"warehouse_id"`
-}
-
-type CleanCustomConfigResp struct {
-	InfraActionId string `json:"infra_action_id" mapstructure:"infra_action_id"`
->>>>>>> f6b667c1
 }
 
 func ConvertStrToCustomConfigType(val string) CustomConfigType {
