package cluster

type ClusterModuleType string
type ClusterState string
type ClusterType string
type DomainAllocateState int32
type ClusterInfraActionState string

type CustomConfigType int

const (
	CustomConfigTypeBE     CustomConfigType = 1
	CustomConfigTypeRanger CustomConfigType = 2
)

const (
	ClusterTypeClassic         = ClusterType("CLASSIC")
	ClusterTypeElasic          = ClusterType("ELASTIC")
	ClusterModuleTypeFE        = ClusterModuleType("FE")
	ClusterModuleTypeBE        = ClusterModuleType("BE")
	ClusterModuleTypeWarehouse = ClusterModuleType("Warehouse")
	ClusterStateDeploying      = ClusterState("Deploying")
	ClusterStateRunning        = ClusterState("Running")
	ClusterStateScaling        = ClusterState("Scaling")
	ClusterStateAbnormal       = ClusterState("Abnormal")
	ClusterStateSuspending     = ClusterState("Suspending")
	ClusterStateSuspended      = ClusterState("Suspended")
	ClusterStateResuming       = ClusterState("Resuming")
	ClusterStateReleasing      = ClusterState("Releasing")
	ClusterStateReleased       = ClusterState("Released")
	ClusterStateUpdating       = ClusterState("Updating")

	DomainAllocateStateUnknown   DomainAllocateState = 0
	DomainAllocateStateOngoing   DomainAllocateState = 3
	DomainAllocateStateSucceeded DomainAllocateState = 1
	DomainAllocateStateFailed    DomainAllocateState = 2

	ClusterInfraActionStatePending   ClusterInfraActionState = "Pending"
	ClusterInfraActionStateOngoing   ClusterInfraActionState = "Ongoing"
	ClusterInfraActionStateSucceeded ClusterInfraActionState = "Succeeded"
	ClusterInfraActionStateCompleted ClusterInfraActionState = "Completed"
	ClusterInfraActionStateFailed    ClusterInfraActionState = "Failed"
)

type Kv struct {
	Key   string `json:"key"`
	Value string `json:"value"`
}

type DiskInfo struct {
	Number  uint32 `json:"number"`
	PerSize uint64 `json:"per_size"` // unit:GB
}

type ClusterItem struct {
	Type          ClusterModuleType `json:"type"`
	Name          string            `json:"name"`
	Num           uint32            `json:"num"`
	StorageSizeGB uint64            `json:"storage_size_gb"` // deprecated
	InstanceType  string            `json:"instance_type"`
	DiskInfo      *DiskInfo         `json:"disk_info"`
}

type Script struct {
	ScriptPath string `json:"script_path"`
	LogsDir    string `json:"logs_dir"`
}

type ClusterConf struct {
	ClusterId          string         `json:"cluster_id"`
	ClusterType        ClusterType    `json:"cluster_type"`
	Csp                string         `json:"csp"`
	Region             string         `json:"region"`
	ClusterName        string         `json:"cluster_name"`
	ClusterItems       []*ClusterItem `json:"cluster_items"`
	DeployCredlId      string         `json:"deploy_cred_id"`
	DataCredId         string         `json:"data_cred_id"`
	NetIfaceId         string         `json:"net_iface_id"`
	Password           string         `json:"password"`
	SslConnEnable      bool           `json:"ssl_conn_enable"`
	Tags               []*Kv          `json:"tags"`
	Scripts            []*Script      `json:"scripts"`
	RunScriptsParallel bool           `json:"run_scripts_parallel"`
	QueryPort          int32          `json:"query_port"`
}

type GetReq struct {
	ClusterID string `json:"cluster_id" mapstructure:"cluster_id"`
}

type GetResp struct {
	Cluster *Cluster `json:"cluster" mapstructure:"cluster"`
}

type GetStateReq struct {
	ClusterID string `json:"cluster_id"  mapstructure:"action_id"`
	ActionID  string `json:"action_id" mapstructure:"action_id"`
}

type GetStateResp struct {
	ClusterState   string `json:"cluster_state" mapstructure:"cluster_state"`
	AbnormalReason string `json:"abnormal_reason" mapstructure:"abnormal_reason"`
}

type ReleaseReq struct {
	ClusterID string `json:"cluster_id" mapstructure:"cluster_id"`
}

type ReleaseResp struct {
	ActionID string `json:"action_id" mapstructure:"action_id"`
}

type SuspendReq struct {
	ClusterID string `json:"cluster_id" mapstructure:"cluster_id"`
}

type SuspendResp struct {
	ActionID string `json:"action_id" mapstructure:"action_id"`
}

type ResumeReq struct {
	ClusterID string `json:"cluster_id" mapstructure:"cluster_id"`
}

type ResumeResp struct {
	ActionID string `json:"action_id" mapstructure:"action_id"`
}

type DeployReq struct {
	RequestId   string       `json:"request_id"  mapstructure:"request_id"`
	ClusterConf *ClusterConf `json:"cluster_conf" mapstructure:"cluster_conf"`
	SourceFrom  string       `json:"source_from" mapstructure:"source_from"`
}

type DeployResp struct {
	ClusterID string `json:"cluster_id" mapstructure:"cluster_id"`
	ActionID  string `json:"action_id" mapstructure:"action_id"`
}

type Module struct {
	AmiId         string `json:"ami_id" mapstructure:"ami_id"`
	Num           uint32 `json:"num" mapstructure:"num"`
	StorageSizeGB uint64 `json:"storage_size_gb" mapstructure:"storage_size_gb"`
	InstanceType  string `json:"instance_type" mapstructure:"instance_type"`
	VmVolSizeGB   int64  `json:"vm_vol_size_gb" mapstructure:"vm_vol_size_gb"`
	VmVolNum      int32  `json:"vm_vol_num" mapstructure:"vm_vol_num"`
}

type Cluster struct {
	ClusterID           string       `json:"cluster_id" mapstructure:"cluster_id"`
	ClusterName         string       `json:"cluster_name" mapstructure:"cluster_name"`
	ClusterState        ClusterState `json:"cluster_state"  mapstructure:"cluster_state"`
	ClusterVersion      string       `json:"cluster_version" mapstructure:"cluster_version"`
	ClusterType         ClusterType  `json:"cluster_type" mapstructure:"cluster_type"`
	Csp                 string       `json:"csp" mapstructure:"csp"`
	Region              string       `json:"region" mapstructure:"region"`
	AccountID           string       `json:"account_id" mapstructure:"account_id"`
	FeModule            *Module      `json:"fe_module" mapstructure:"fe_module"`
	BeModule            *Module      `json:"be_module" mapstructure:"be_module"`
	SSLConnEnable       bool         `json:"ssl_conn_enable" mapstructure:"ssl_conn_enable"`
	NetIfaceID          string       `json:"net_iface_id" mapstructure:"net_iface_id"`
	DeployCredID        string       `json:"deploy_cred_id" mapstructure:"deploy_cred_id"`
	DataCredID          string       `json:"data_cred_id" mapstructure:"data_cred_id"`
	FreeTier            bool         `json:"free_tier" mapstructure:"free_tier"`
	QueryPort           int32        `json:"query_port" mapstructure:"query_port"`
	IdleSuspendInterval int32        `json:"idle_suspend_interval" mapstructure:"idle_suspend_interval"`
	LdapSslCerts        []string     `json:"ldap_ssl_certs"  mapstructure:"ldap_ssl_certs"`
}

type ScaleInReq struct {
	RequestId  string            `json:"request_id" mapstructure:"request_id"`
	ClusterId  string            `json:"cluster_id" mapstructure:"cluster_id"`
	ModuleType ClusterModuleType `json:"module_type" mapstructure:"module_type"`
	ExpectNum  int32             `json:"expect_num" mapstructure:"expect_num"`
}

type ScaleInResp struct {
	ActionId string `json:"action_id" mapstructure:"action_id"`
}

type ScaleOutReq struct {
	RequestId  string            `json:"request_id" mapstructure:"request_id"`
	ClusterId  string            `json:"cluster_id" mapstructure:"cluster_id"`
	ModuleType ClusterModuleType `json:"module_type"  mapstructure:"module_type"`
	ExpectNum  int32             `json:"expect_num" mapstructure:"expect_num"`
}

type ScaleOutResp struct {
	ActionId string `json:"action_id" mapstructure:"action_id"`
}

type ScaleUpReq struct {
	RequestId  string            `json:"request_id" mapstructure:"request_id"`
	ClusterId  string            `json:"cluster_id" mapstructure:"cluster_id"`
	ModuleType ClusterModuleType `json:"module_type" mapstructure:"module_type"`
	VmCategory string            `json:"vm_category" mapstructure:"vm_category"`
}

type ScaleUpResp struct {
	ActionId string `json:"action_id" mapstructure:"action_id"`
}

type IncrStorageSizeReq struct {
	RequestId     string            `json:"request_id" mapstructure:"request_id"`
	ClusterId     string            `json:"cluster_id" mapstructure:"cluster_id"`
	ModuleType    ClusterModuleType `json:"module_type" mapstructure:"module_type"`
	StorageSizeGB int64             `json:"storage_size_gb" mapstructure:"storage_size_gb"` // deprecated
	DiskInfo      *DiskInfo         `json:"disk_info" mapstructure:"disk_info"`
}

type IncrStorageSizeResp struct {
	ActionId string `json:"action_id" mapstructure:"action_id"`
}

type EndpointsInfo struct {
	NetworkMethod string `json:"network_method" mapstructure:"network_method"`
	Host          string `json:"host" mapstructure:"host"`
	Port          int64  `json:"port" mapstructure:"port"`
}

type GetClusterEndpointsReq struct {
	ClusterId string `json:"cluster_id" mapstructure:"cluster_id"`
}

type GetClusterEndpointsResp struct {
	State DomainAllocateState `json:"state" mapstructure:"state"`
	List  []*EndpointsInfo    `json:"list" mapstructure:"list"`
}

type AllocateClusterEndpointsReq struct {
	ClusterId string `json:"cluster_id" mapstructure:"cluster_id"`
}

type DatabaseUserInfo struct {
	UserName string `json:"user_name" mapstructure:"user_name"`
	Password string `json:"password" mapstructure:"password"`
}

type CheckDatabaseUserReq struct {
	ClusterId     string           `json:"cluster_id" mapstructure:"cluster_id"`
	LoginUserInfo DatabaseUserInfo `json:"login_user_info" mapstructure:"login_user_info"`
	UserInfo      DatabaseUserInfo `json:"user_info" mapstructure:"user_info"`
}

type CheckDatabaseUserResp struct {
	Exist bool `json:"exist" mapstructure:"exist"`
}

type CreateDatabaseUserReq struct {
	ClusterId     string           `json:"cluster_id" mapstructure:"cluster_id"`
	LoginUserInfo DatabaseUserInfo `json:"login_user_info" mapstructure:"login_user_info"`
	NewUserInfo   DatabaseUserInfo `json:"new_user_info" mapstructure:"new_user_info"`
}

type CreateDatabaseUserResp struct {
	Code   int32  `json:"code" mapstructure:"code"`
	ErrMsg string `json:"err_msg" mapstructure:"err_msg"`
}

type ResetDatabaseUserPasswordReq struct {
	ClusterId     string           `json:"cluster_id" mapstructure:"cluster_id"`
	LoginUserInfo DatabaseUserInfo `json:"login_user_info" mapstructure:"login_user_info"`
	UserInfo      DatabaseUserInfo `json:"user_info" mapstructure:"user_info"`
}

type ResetDatabaseUserPasswordResp struct {
	Code   int32  `json:"code" mapstructure:"code"`
	ErrMsg string `json:"err_msg" mapstructure:"err_msg"`
}

type DropDatabaseUserReq struct {
	ClusterId     string           `json:"cluster_id" mapstructure:"cluster_id"`
	LoginUserInfo DatabaseUserInfo `json:"login_user_info" mapstructure:"login_user_info"`
	UserInfo      DatabaseUserInfo `json:"user_info" mapstructure:"user_info"`
}

type DropDatabaseUserResp struct {
	Code   int32  `json:"code" mapstructure:"code"`
	ErrMsg string `json:"err_msg" mapstructure:"err_msg"`
}

type CommonResp struct {
	Code    int32  `json:"code" mapstructure:"code"`
	Message string `json:"message" mapstructure:"message"`
}

type UpsertClusterSSLCertReq struct {
	ClusterId string `json:"clusterId" mapstructure:"clusterId"`
	Domain    string `json:"domain" mapstructure:"domain"`
	CrtBucket string `json:"crtBucket" mapstructure:"crtBucket"`
	CrtPath   string `json:"crtPath" mapstructure:"crtPath"`
	KeyBucket string `json:"keyBucket" mapstructure:"keyBucket"`
	KeyPath   string `json:"keyPath" mapstructure:"keyPath"`
}

type GetClusterDomainSSLCertReq struct {
	ClusterId string `json:"clusterId" mapstructure:"clusterId"`
	Domain    string `json:"domain" mapstructure:"domain"`
}

type GetClusterDomainSSLCertResp struct {
	Exist      bool        `json:"exist" mapstructure:"exist"`
	DomainCert *DomainCert `json:"domainCert" mapstructure:"domainCert"`
}

type DomainCert struct {
	CertID     string `json:"certId" mapstructure:"certId"`
	ClusterID  string `json:"clusterId" mapstructure:"clusterId"`
	Domain     string `json:"domain" mapstructure:"domain"`
	CrtBucket  string `json:"crtBucket" mapstructure:"crtBucket"`
	CrtPath    string `json:"crtPath" mapstructure:"crtPath"`
	KeyBucket  string `json:"keyBucket" mapstructure:"keyBucket"`
	KeyPath    string `json:"keyPath" mapstructure:"keyPath"`
	DomainType string `json:"domainType" mapstructure:"domainType"`
	CertState  string `json:"certState" mapstructure:"certState"`
	InUse      bool   `json:"inUse" mapstructure:"inUse"`
}

<<<<<<< HEAD
type GetClusterInfraActionStateReq struct {
	ClusterId string `json:"clusterId"`
	ActionId  string `json:"actionId"`
}

type GetClusterInfraActionStateResp struct {
	InfraActionState string `json:"infra_action_state" mapstructure:"infra_action_state"`
	ErrMsg           string `json:"err_msg" mapstructure:"err_msg"`
}

type UpsertClusterIdleConfigReq struct {
	ClusterId  string `json:"clusterId"`
	IntervalMs uint64 `json:"intervalMs"`
	Enable     bool   `json:"enable"`
}

type UpsertLDAPSSLCertsReq struct {
	ClusterId string   `json:"cluster_id"`
	S3Objects []string `json:"s3_objects"`
}

type UpsertLDAPSSLCertsResp struct {
	InfraActionId string `json:"infra_action_id" mapstructure:"infra_action_id"`
=======
type ListCustomConfigReq struct {
	ClusterID   string           `json:"cluster_id" mapstructure:"cluster_id"`
	ConfigType  CustomConfigType `json:"config_type" mapstructure:"config_type"`
	WarehouseID string           `json:"warehouse_id" mapstructure:"warehouse_id"`
}

type ListCustomConfigResp struct {
	Configs     map[string]string `json:"configs" mapstructure:"configs"`
	LastApplyAt int64             `json:"last_apply_at" mapstructure:"last_apply_at"`
	LastEditAt  int64             `json:"last_edit_at" mapstructure:"last_edit_at"`
}

type SaveCustomConfigReq struct {
	ClusterID   string            `json:"cluster_id" mapstructure:"cluster_id"`
	ConfigType  CustomConfigType  `json:"config_type" mapstructure:"config_type"`
	WarehouseID string            `json:"warehouse_id" mapstructure:"warehouse_id"`
	Configs     map[string]string `json:"configs" mapstructure:"configs"`
>>>>>>> 2c133f51
}<|MERGE_RESOLUTION|>--- conflicted
+++ resolved
@@ -4,7 +4,6 @@
 type ClusterState string
 type ClusterType string
 type DomainAllocateState int32
-type ClusterInfraActionState string
 
 type CustomConfigType int
 
@@ -12,6 +11,7 @@
 	CustomConfigTypeBE     CustomConfigType = 1
 	CustomConfigTypeRanger CustomConfigType = 2
 )
+type ClusterInfraActionState string
 
 const (
 	ClusterTypeClassic         = ClusterType("CLASSIC")
@@ -316,31 +316,6 @@
 	InUse      bool   `json:"inUse" mapstructure:"inUse"`
 }
 
-<<<<<<< HEAD
-type GetClusterInfraActionStateReq struct {
-	ClusterId string `json:"clusterId"`
-	ActionId  string `json:"actionId"`
-}
-
-type GetClusterInfraActionStateResp struct {
-	InfraActionState string `json:"infra_action_state" mapstructure:"infra_action_state"`
-	ErrMsg           string `json:"err_msg" mapstructure:"err_msg"`
-}
-
-type UpsertClusterIdleConfigReq struct {
-	ClusterId  string `json:"clusterId"`
-	IntervalMs uint64 `json:"intervalMs"`
-	Enable     bool   `json:"enable"`
-}
-
-type UpsertLDAPSSLCertsReq struct {
-	ClusterId string   `json:"cluster_id"`
-	S3Objects []string `json:"s3_objects"`
-}
-
-type UpsertLDAPSSLCertsResp struct {
-	InfraActionId string `json:"infra_action_id" mapstructure:"infra_action_id"`
-=======
 type ListCustomConfigReq struct {
 	ClusterID   string           `json:"cluster_id" mapstructure:"cluster_id"`
 	ConfigType  CustomConfigType `json:"config_type" mapstructure:"config_type"`
@@ -358,5 +333,29 @@
 	ConfigType  CustomConfigType  `json:"config_type" mapstructure:"config_type"`
 	WarehouseID string            `json:"warehouse_id" mapstructure:"warehouse_id"`
 	Configs     map[string]string `json:"configs" mapstructure:"configs"`
->>>>>>> 2c133f51
+}
+
+type GetClusterInfraActionStateReq struct {
+	ClusterId string `json:"clusterId"`
+	ActionId  string `json:"actionId"`
+}
+
+type GetClusterInfraActionStateResp struct {
+	InfraActionState string `json:"infra_action_state" mapstructure:"infra_action_state"`
+	ErrMsg           string `json:"err_msg" mapstructure:"err_msg"`
+}
+
+type UpsertClusterIdleConfigReq struct {
+	ClusterId  string `json:"clusterId"`
+	IntervalMs uint64 `json:"intervalMs"`
+	Enable     bool   `json:"enable"`
+}
+
+type UpsertLDAPSSLCertsReq struct {
+	ClusterId string   `json:"cluster_id"`
+	S3Objects []string `json:"s3_objects"`
+}
+
+type UpsertLDAPSSLCertsResp struct {
+	InfraActionId string `json:"infra_action_id" mapstructure:"infra_action_id"`
 }